--- conflicted
+++ resolved
@@ -143,17 +143,12 @@
   std::string dataset_path;
   std::string import_strategy_file;
   std::string export_strategy_file;
-<<<<<<< HEAD
-  // We use Legion::MappingTagID as the key since we will pass the tag to the mapper
-  std::map<Legion::MappingTagID, ParallelConfig> strategies;
-=======
   // We use MappingTagID as the key since we will pass the tag to the mapper
   std::map<MappingTagID, ParallelConfig> strategies;
   int machine_model_version;
   std::string machine_model_file;
   int simulator_segment_size;
   int simulator_max_num_segments;
->>>>>>> 96178bf2
 };
 
 class FFIterationConfig {
