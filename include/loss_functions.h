--- conflicted
+++ resolved
@@ -27,20 +27,12 @@
 class Loss
 {
 public:
-<<<<<<< HEAD
-  Loss(const std::string& loss);
-  Loss(LossType _loss_type);
+  Loss(const std::string& loss, bool _repl_labels=false);
+  Loss(LossType _loss_type, bool _repl_labels=false);
+
   static void backward_task(const Legion::Task *task,
                             const std::vector<Legion::PhysicalRegion> &regions,
                             Legion::Context ctx, Legion::Runtime *runtime);
-=======
-  Loss(const std::string& loss, bool _repl_labels=false);
-  Loss(LossType _loss_type, bool _repl_labels=false);
-
-  static void backward_task(const Task *task,
-                            const std::vector<PhysicalRegion> &regions,
-                            Context ctx, Runtime *runtime);
->>>>>>> a87ad5fa
   template<int NDIM>
   static void backward_task_with_dim(const Legion::Task *task,
                             const std::vector<Legion::PhysicalRegion> &regions,
