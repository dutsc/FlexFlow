--- conflicted
+++ resolved
@@ -25,84 +25,32 @@
   return ele->outputs[0];
 }
 
-<<<<<<< HEAD
-ElementUnary *FFModel::unary(OperatorType op,
-                             const char *name)
-{
-  ElementUnary *ele = new ElementUnary(*this, op, name);
-  layers.push_back(ele);
-  return ele;
-}
-
 Tensor FFModel::exp(const Tensor& x,
                     const char *name)
-=======
-Tensor FFModel::relu(const Tensor& x)
->>>>>>> b660260e
 {
   return this->unary(OP_EXP, x, name);
 }
 
-<<<<<<< HEAD
-ElementUnary* FFModel::exp(const char *name)
-{
-  return this->unary(OP_EXP, name);
-}
-
 Tensor FFModel::relu(const Tensor& x, const char *name)
-=======
-Tensor FFModel::sigmoid(const Tensor& x)
->>>>>>> b660260e
 {
   return this->unary(OP_RELU, x, name);
 }
 
-<<<<<<< HEAD
-ElementUnary* FFModel::relu(const char *name)
-{
-  return this->unary(OP_RELU, name);
-}
-
 Tensor FFModel::sigmoid(const Tensor& x, const char *name)
-=======
-Tensor FFModel::tanh(const Tensor& x)
->>>>>>> b660260e
 {
   return this->unary(OP_SIGMOID, x, name);
 }
 
-<<<<<<< HEAD
-ElementUnary* FFModel::sigmoid(const char *name)
-{
-  return this->unary(OP_SIGMOID, name);
-}
-
 Tensor FFModel::tanh(const Tensor& x, const char *name)
-=======
-Tensor FFModel::elu(const Tensor& x)
->>>>>>> b660260e
 {
   return this->unary(OP_TANH, x, name);
 }
 
-<<<<<<< HEAD
-ElementUnary* FFModel::tanh(const char *name)
-{
-  return this->unary(OP_TANH, name);
-}
-
 Tensor FFModel::elu(const Tensor& x, const char *name)
 {
   return this->unary(OP_ELU, x, name);
 }
 
-ElementUnary* FFModel::elu(const char *name)
-{
-  return this->unary(OP_ELU, name);
-}
-
-=======
->>>>>>> b660260e
 ElementUnary::ElementUnary(FFModel& model,
                            OperatorType _op_type,
                            const Tensor& x,
@@ -114,25 +62,7 @@
     outputs[0].adim[i] = inputs[0].adim[i];
 }
 
-<<<<<<< HEAD
-ElementUnary::ElementUnary(FFModel& model,
-                           OperatorType _op_type,
-                           const char* name)
-: Op(model, _op_type, name, 1)
-{}
-
-Tensor ElementUnary::init_inout(FFModel& model,
-                                const Tensor& input)
-{
-  inputs[0] = input;
-  create_output_and_partition(model);
-  return outputs[0];
-}
-
 bool ElementUnary::use_cudnn(OperatorType type)
-=======
-bool ElementUnary::use_cudnn() const
->>>>>>> b660260e
 {
   if (type == OP_RELU)
     return true;
