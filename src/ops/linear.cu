/* Copyright 2020 Stanford, NVIDIA, Facebook
 *
 * Licensed under the Apache License, Version 2.0 (the "License");
 * you may not use this file except in compliance with the License.
 * You may obtain a copy of the License at
 *
 *     http://www.apache.org/licenses/LICENSE-2.0
 *
 * Unless required by applicable law or agreed to in writing, software
 * distributed under the License is distributed on an "AS IS" BASIS,
 * WITHOUT WARRANTIES OR CONDITIONS OF ANY KIND, either express or implied.
 * See the License for the specific language governing permissions and
 * limitations under the License.
 */

#include "flexflow/ops/linear.h"
#include "flexflow/utils/cuda_helper.h"

namespace FlexFlow {

/*static*/
void Linear::init_kernel(LinearMeta *m,
                         int batch_size,
                         int channel)
{
  if (use_activation(m->activation)) {
    cudnnActivationMode_t mode;
    switch (m->activation) {
      case AC_MODE_RELU:
        mode = CUDNN_ACTIVATION_RELU;
        break;
      case AC_MODE_SIGMOID:
        mode = CUDNN_ACTIVATION_SIGMOID;
        break;
      default:
        // Unsupported activation mode
        assert(false);
    }
    checkCUDNN(cudnnSetActivationDescriptor(m->actiDesc, mode,
                                            CUDNN_PROPAGATE_NAN, 0.0));
    checkCUDNN(cudnnSetTensor4dDescriptor(m->outputTensor,
                                          CUDNN_TENSOR_NCHW,
                                          ff_to_cudnn_datatype(m->output_type),
                                          batch_size, channel, 1, 1));
  }
}

/*static*/
void Linear::forward_kernel(const LinearMeta* m,
                            const void* input_ptr,
                            void* output_ptr,
                            const void* weight_ptr,
                            const void* bias_ptr,
                            int in_dim, int out_dim, int batch_size,
                            ffStream_t stream)
{
  checkCUDA(cublasSetStream(m->handle.blas, stream));
  checkCUDNN(cudnnSetStream(m->handle.dnn, stream));
  float alpha = 1.0f, beta = 0.0f;
  cudaDataType_t input_type = ff_to_cuda_datatype(m->input_type);
  cudaDataType_t weight_type = ff_to_cuda_datatype(m->weight_type);
  cudaDataType_t output_type = ff_to_cuda_datatype(m->output_type);
#if CUDA_VERSION >= 11000 
  // TODO: currently set the default to CUBLAS_COMPUTE_16F for best performance
  cublasComputeType_t compute_type = CUBLAS_COMPUTE_16F;
#else
  cudaDataType_t compute_type = CUDA_R_32F;
#endif
  checkCUDA(cublasGemmEx(m->handle.blas, CUBLAS_OP_T, CUBLAS_OP_N,
                         out_dim, batch_size, in_dim,
                         &alpha, weight_ptr, weight_type, in_dim,
                         input_ptr, input_type, in_dim, &beta,
                         output_ptr, output_type, out_dim,
                         compute_type,
                         CUBLAS_GEMM_DEFAULT_TENSOR_OP));
  // use_bias = True 
  if (bias_ptr != NULL) { 
    checkCUDA(cublasGemmEx(m->handle.blas, CUBLAS_OP_T, CUBLAS_OP_N,
                           out_dim, batch_size, 1,
                           &alpha, bias_ptr, weight_type, 1,
                           m->one_ptr, CUDA_R_32F, 1, &alpha,
                           output_ptr, output_type, out_dim,
                           compute_type,
                           CUBLAS_GEMM_DEFAULT_TENSOR_OP));
  }
  if (use_activation(m->activation)) {
    checkCUDNN(cudnnActivationForward(m->handle.dnn, m->actiDesc,
        &alpha, m->outputTensor, output_ptr,
        &beta, m->outputTensor, output_ptr));
  } else if (m->activation == AC_MODE_GELU) {
    size_t elements = (size_t)out_dim * (size_t) batch_size;
    constexpr float B = 0.7978845608028654f;   // sqrt(2.0/M_PI)
    constexpr float C = 0.035677408136300125f; // 0.044715 * sqrt(2.0/M_PI)
    gelu_forward_kernel<<<GET_BLOCKS(elements), CUDA_NUM_THREADS>>>(
        elements, B, C, (float*)output_ptr);
  } else if (m->activation == AC_MODE_NONE) {
    // Do nothing
  } else {
    assert(false && "Unsupported activation for Linear");
  }
}

/*static*/
void Linear::forward_kernel_wrapper(const LinearMeta* m,
                                    const void* input_ptr,
                                    void* output_ptr,
                                    const void* weight_ptr,
                                    const void* bias_ptr,
                                    int in_dim, int out_dim, int batch_size)
{
  cudaStream_t stream;
  checkCUDA(get_legion_stream(&stream));

  cudaEvent_t t_start, t_end;
  if (m->profiling) {
    cudaEventCreate(&t_start);
    cudaEventCreate(&t_end);
    cudaEventRecord(t_start, stream);
  }
  Linear::forward_kernel(m, input_ptr, output_ptr,
                         weight_ptr, bias_ptr, in_dim, out_dim, batch_size, stream);

  if (m->profiling) {
    cudaEventRecord(t_end, stream);
    checkCUDA(cudaEventSynchronize(t_end));
    float elapsed = 0;
    checkCUDA(cudaEventElapsedTime(&elapsed, t_start, t_end));
    cudaEventDestroy(t_start);
    cudaEventDestroy(t_end);
    printf("%s [Linear] forward time = %.2lfms\n", m->op_name, elapsed);
    //print_tensor<float>(acc_input.ptr, acc_input.rect.volume(), "[Linear:forward:input]");
    //print_tensor<float>(acc_kernel.ptr, acc_kernel.rect.volume(), "[Linear:forward:kernel]");
<<<<<<< HEAD
    //print_tensor<float>(acc_bias_ptr, out_dim, "[Linear:forward:bias]");
    //print_tensor<float>(acc_output.ptr, acc_output.rect.volume(), "[Linear:forward:output]");
=======
    //print_tensor<float>(acc_bias.ptr, acc_bias.rect.volume(), "[Linear:forward:bias]");
    //print_tensor<float>(acc_output.ptr, acc_output.rect.volume(), "[Linear:forward:output]");
  }
}

void Linear::forward(const FFModel& ff)
{
  int dim = outputs[0].numDim;
  switch (dim) {
#define DIMFUNC(DIM) \
    case DIM: \
      return forward_with_dim<DIM>(ff);
    LEGION_FOREACH_N(DIMFUNC)
#undef DIMFUNC
    default:
      assert(false);
  }
}

template<int NDIM>
void Linear::forward_with_dim(const FFModel& ff)
{
  ArgumentMap argmap;
  Context ctx = ff.config.lg_ctx;
  Runtime* runtime = ff.config.lg_hlr;
  Rect<NDIM> rect = runtime->get_index_space_domain(ctx, task_is);
  int idx = 0;
  for (PointInRectIterator<NDIM> it(rect); it(); it++) {
    OpMeta* mp = meta[idx++];
    argmap.set_point(*it, TaskArgument(&mp, sizeof(OpMeta*)));
  }
  IndexLauncher launcher(LINEAR_FWD_TASK_ID, task_is,
                         TaskArgument(NULL, 0), argmap,
                         Predicate::TRUE_PRED, false/*must*/, 0/*mapper_id*/,
                         FFConfig::get_hash_id(std::string(name)));
  launcher.add_region_requirement(
      RegionRequirement(input_lps[0], 0/*projection id*/,
                        READ_ONLY, EXCLUSIVE, inputs[0].region));
  launcher.add_field(0, FID_DATA);
  launcher.add_region_requirement(
      RegionRequirement(outputs[0].part, 0/*projection id*/,
                        WRITE_ONLY, EXCLUSIVE, outputs[0].region));
  launcher.add_field(1, FID_DATA);
  launcher.add_region_requirement(
      RegionRequirement(weights[0].part, 0/*projection id*/,
                        READ_ONLY, EXCLUSIVE, weights[0].region));
  launcher.add_field(2, FID_DATA);
  if (use_bias) {
    launcher.add_region_requirement(
        RegionRequirement(weights[1].part, 0/*projection id*/,
                          READ_ONLY, EXCLUSIVE, weights[1].region));
    launcher.add_field(3, FID_DATA);
  }
  runtime->execute_index_space(ctx, launcher);
}

__global__
void sigmoid_backward(float *grad_ptr, const float *output, int n)
{
  CUDA_KERNEL_LOOP(i, n)
  {
    grad_ptr[i] = grad_ptr[i] * output[i] * (1 - output[i]);
>>>>>>> 581fad8b
  }
}

/*static*/
void Linear::backward_kernel(const LinearMeta* m,
                             const void* input_ptr,
                             void* input_grad_ptr,
                             const void* output_ptr,
                             void* output_grad_ptr,
                             const void* kernel_ptr,
                             void* kernel_grad_ptr,
                             void* bias_grad_ptr,
                             int in_dim, int out_dim, int batch_size,
                             ffStream_t stream)
{
  checkCUDA(cublasSetStream(m->handle.blas, stream));
  checkCUDNN(cudnnSetStream(m->handle.dnn, stream));

  float alpha = 1.0f;
  cudaDataType_t input_type = ff_to_cuda_datatype(m->input_type);
  cudaDataType_t weight_type = ff_to_cuda_datatype(m->weight_type);
  cudaDataType_t output_type = ff_to_cuda_datatype(m->output_type);
#if CUDA_VERSION >= 11000 
  // TODO: currently set the default to CUBLAS_COMPUTE_16F for best performance
  cublasComputeType_t compute_type = CUBLAS_COMPUTE_16F;
#else
  cudaDataType_t compute_type = CUDA_R_32F;
#endif
  int output_size = out_dim * batch_size;
  if (m->activation == AC_MODE_RELU) {
    relu_backward_kernel(m->output_type, output_grad_ptr, output_ptr, output_size, stream);
  } else if (m->activation == AC_MODE_SIGMOID) {
    sigmoid_backward_kernel(m->output_type, output_grad_ptr, output_ptr, output_size, stream);
  } else {
    // TODO: only support relu and sigmoid for now
    assert(m->activation == AC_MODE_NONE);
  }
  // Compute weight gradiant
  // NOTE: we use alpha=1 for kernel_grad to accumulate gradients
  checkCUDA(cublasGemmEx(m->handle.blas, CUBLAS_OP_N, CUBLAS_OP_T,
                         in_dim, out_dim, batch_size,
                         &alpha, input_ptr, input_type, in_dim,
                         output_grad_ptr, output_type, out_dim,
                         &alpha, kernel_grad_ptr, weight_type, in_dim,
                         compute_type, CUBLAS_GEMM_DEFAULT_TENSOR_OP));
  // Compute bias gradiant
  // NOTE: we use alpha=1 for bias_grad to accumulate gradients
  // use_bias = True
  if (bias_grad_ptr != NULL) {
    checkCUDA(cublasGemmEx(m->handle.blas, CUBLAS_OP_N, CUBLAS_OP_T,
                           1, out_dim, batch_size,
                           &alpha, m->one_ptr, CUDA_R_32F, 1,
                           output_grad_ptr, output_type, out_dim,
                           &alpha, bias_grad_ptr, weight_type, 1,
                           compute_type, CUBLAS_GEMM_DEFAULT_TENSOR_OP));
  }
  // Compute data gradiant
  // NOTE: we use alpha=1 for input_grad to accumulate gradients
  if (input_grad_ptr != NULL) {
    checkCUDA(cublasGemmEx(m->handle.blas, CUBLAS_OP_N, CUBLAS_OP_N,
                           in_dim, batch_size, out_dim,
                           &alpha, kernel_ptr, weight_type, in_dim,
                           output_grad_ptr, output_type, out_dim,
                           &alpha, input_grad_ptr, input_type, in_dim,
                           compute_type, CUBLAS_GEMM_DEFAULT_TENSOR_OP));
  }
}

/*static*/
void Linear::backward_kernel_wrapper(const LinearMeta* m,
                                     const void* input_ptr,
                                     void* input_grad_ptr,
                                     const void* output_ptr,
                                     void* output_grad_ptr,
                                     const void* kernel_ptr,
                                     void* kernel_grad_ptr,
                                     void* bias_grad_ptr,
                                     int in_dim, int out_dim, int batch_size)
{
  cudaStream_t stream;
  checkCUDA(get_legion_stream(&stream));

  cudaEvent_t t_start, t_end;
  if (m->profiling) {
    cudaEventCreate(&t_start);
    cudaEventCreate(&t_end);
    cudaEventRecord(t_start, stream);
  }
  Linear::backward_kernel(m, input_ptr, input_grad_ptr,
                          output_ptr, output_grad_ptr,
                          kernel_ptr, kernel_grad_ptr,
                          bias_grad_ptr, in_dim, out_dim, batch_size, stream);
  if (m->profiling) {
    cudaEventRecord(t_end, stream);
    checkCUDA(cudaEventSynchronize(t_end));
    float elapsed = 0;
    checkCUDA(cudaEventElapsedTime(&elapsed, t_start, t_end));
    cudaEventDestroy(t_start);
    cudaEventDestroy(t_end);
<<<<<<< HEAD
    printf("Linear backward time = %.2lfms\n", elapsed);
    //print_tensor<float>(acc_output_grad.ptr, acc_output_grad.rect.volume(), "[Linear:backward:output_grad]");
    //print_tensor<float>(acc_kernel_grad.ptr, acc_kernel_grad.rect.volume(), "[Linear:backward:kernel_grad]");
    //print_tensor<float>(acc_bias_grad_ptr, out_dim, "[Linear:backward:bias_grad]");
    //if (input_grad != nullptr)
    //  print_tensor<float>(input_grad, acc_input.rect.volume(), "[Linear:backward:input_grad]");
=======
    printf("%s Linear backward time = %.2lfms\n", m->op_name, elapsed);
    //print_tensor<float>(acc_output_grad.ptr, acc_output_grad.rect.volume(), "[Linear:backward:output_grad]");
    //print_tensor<float>(acc_kernel_grad.ptr, acc_kernel_grad.rect.volume(), "[Linear:backward:kernel_grad]");
    //print_tensor<1, float>(acc_bias_grad.ptr, acc_bias_grad.rect, "[Linear:backward:bias_grad]");
    //print_tensor<float>(input_grad, acc_input.rect.volume(), "[Linear:backward:input_grad]");
  }
}

void Linear::backward2_task(const Task *task,
                           const std::vector<PhysicalRegion> &regions,
                           Context ctx, Runtime *runtime)
{
  Domain in_domain = runtime->get_index_space_domain(
      ctx, task->regions[0].region.get_index_space());
  switch (in_domain.get_dim()) {
#define DIMFUNC(DIM) \
    case DIM: \
      return backward2_task_with_dim<DIM>(task, regions, ctx, runtime);
    LEGION_FOREACH_N(DIMFUNC)
#undef DIMFUNC
    default:
      assert(false);
  }
}


/*
  regions[0](I/O): input_grad
  regions[1](I): replicas
*/
template<int NDIM>
__host__
void Linear::backward2_task_with_dim(const Task *task,
                                     const std::vector<PhysicalRegion> &regions,
                                     Context ctx, Runtime *runtime)
{
  //const LinearMeta* m = *((LinearMeta**) task->local_args);
  TensorAccessorW<float, NDIM> acc_input_grad(
      regions[0], task->regions[0], FID_DATA, ctx, runtime,
      true/*readOutput*/);
  TensorAccessorR<float, 3> acc_replica(
      regions[1], task->regions[1], FID_DATA, ctx, runtime);
  assert(acc_input_grad.rect.hi[0] == acc_replica.rect.hi[0]);
  assert(acc_input_grad.rect.lo[0] == acc_replica.rect.lo[0]);
  assert(acc_input_grad.rect.hi[1] == acc_replica.rect.hi[1]);
  assert(acc_input_grad.rect.lo[1] == acc_replica.rect.lo[1]);

  cudaStream_t stream;
  checkCUDA(get_legion_stream(&stream));
  int num_replica = acc_replica.rect.hi[NDIM] - acc_replica.rect.lo[NDIM] + 1;
  const float *replica_ptr = acc_replica.ptr;
  for (int i = 0; i < num_replica; i++) {
    size_t num_elements = acc_input_grad.rect.volume();
    apply_add_with_scale<<<GET_BLOCKS(num_elements), CUDA_NUM_THREADS, 0, stream>>>(
        acc_input_grad.ptr, replica_ptr, num_elements, 1.0f);
    replica_ptr += acc_input_grad.rect.volume();
  }
}

void Linear::backward(const FFModel& ff)
{
  int dim = outputs[0].numDim;
  switch (dim) {
#define DIMFUNC(DIM) \
    case DIM: \
      return backward_with_dim<DIM>(ff);
    LEGION_FOREACH_N(DIMFUNC)
#undef DIMFUNC
    default:
      assert(false);
  }
}

template<int NDIM>
void Linear::backward_with_dim(const FFModel& ff)
{
  Context ctx = ff.config.lg_ctx;
  Runtime* runtime = ff.config.lg_hlr;
  {
    ArgumentMap argmap;
    Rect<NDIM> rect = runtime->get_index_space_domain(ctx, task_is);
    int idx = 0;
    for (PointInRectIterator<NDIM> it(rect); it(); it++) {
      OpMeta* mp = meta[idx++];
      argmap.set_point(*it, TaskArgument(&mp, sizeof(OpMeta*)));
    }
    IndexLauncher launcher(LINEAR_BWD_TASK_ID, task_is,
                           TaskArgument(NULL, 0), argmap,
                           Predicate::TRUE_PRED, false/*must*/, 0/*mapper_id*/,
                           FFConfig::get_hash_id(std::string(name)));
    int rid = 0;
    // regions[0](I): input
    launcher.add_region_requirement(
        RegionRequirement(input_lps[0], 0/*projection id*/,
                          READ_ONLY, EXCLUSIVE, inputs[0].region));
    launcher.add_field(rid++, FID_DATA);
    // regions[1](I/O): replica_grad
    if (trainableInputs[0]) {
      if (replica.region_grad != LogicalRegion::NO_REGION) {
        launcher.add_region_requirement(
            RegionRequirement(replica.part_grad, 0/*projection id*/,
                              WRITE_ONLY, EXCLUSIVE, replica.region_grad));
        launcher.add_field(rid++, FID_DATA);
      } else {
        launcher.add_region_requirement(
            RegionRequirement(input_grad_lps[0], 0/*projection id*/,
                              READ_WRITE, EXCLUSIVE, inputs[0].region_grad));
        launcher.add_field(rid++, FID_DATA);
      }
    }
    // regions[2](I): output
    launcher.add_region_requirement(
        RegionRequirement(outputs[0].part, 0/*projection id*/,
                          READ_ONLY, EXCLUSIVE, outputs[0].region));
    launcher.add_field(rid++, FID_DATA);
    // regions[3](I/O): output_grad
    launcher.add_region_requirement(
        RegionRequirement(outputs[0].part_grad, 0/*projection id*/,
                          READ_WRITE, EXCLUSIVE, outputs[0].region_grad));
    launcher.add_field(rid++, FID_DATA);
    // regions[4](I): filter
    launcher.add_region_requirement(
        RegionRequirement(weights[0].part, 0/*projection id*/,
                          READ_ONLY, EXCLUSIVE, weights[0].region));
    launcher.add_field(rid++, FID_DATA);
    // regions[5](I/O): filter_grad
    launcher.add_region_requirement(
        RegionRequirement(weights[0].part_grad, 0/*projection id*/,
                          READ_WRITE, EXCLUSIVE, weights[0].region_grad));
    launcher.add_field(rid++, FID_DATA);
    if (use_bias) {
      // regions[6](I/O): bias_grad
      launcher.add_region_requirement(
          RegionRequirement(weights[1].part_grad, 0/*projection id*/,
                            READ_WRITE, EXCLUSIVE, weights[1].region_grad));
      launcher.add_field(rid++, FID_DATA);
    }
    runtime->execute_index_space(ctx, launcher);
  }
  if (replica.region_grad != LogicalRegion::NO_REGION && trainableInputs[0]) {
    // We aggregate parameters from replica tensor to input tensor
    // Note we use input's task_is to reduce extra data transfers
    ArgumentMap argmap;
    Rect<2> input_rect = runtime->get_index_partition_color_space(
      ctx, inputs[0].part_grad.get_index_partition());
    IndexSpaceT<2> input_task_is = IndexSpaceT<2>(ff.get_task_is(input_rect));
    // If we are the first layer, our input uses data parallel and does
    // not have an owner
    std::string input_pcname = "";
    if (inputs[0].owner_op != NULL)
      input_pcname = std::string(inputs[0].owner_op->name);
    IndexLauncher launcher(LINEAR_BWD2_TASK_ID, input_task_is,
                           TaskArgument(this, sizeof(Linear)), argmap,
                           Predicate::TRUE_PRED, false/*must*/, 0/*mapper_id*/,
                           FFConfig::get_hash_id(input_pcname));
    launcher.add_region_requirement(
        RegionRequirement(inputs[0].part_grad, 0/*projection id*/,
                          READ_WRITE, EXCLUSIVE, inputs[0].region_grad));
    launcher.add_field(0, FID_DATA);
    // Note that replica.part save's a partition of replica.region_grad
    launcher.add_region_requirement(
        RegionRequirement(replica.part, 0/*partition id*/,
                          READ_ONLY, EXCLUSIVE, replica.region_grad));
    launcher.add_field(1, FID_DATA);
    runtime->execute_index_space(ctx, launcher);
>>>>>>> 581fad8b
  }
}

/*
__host__
Parameter* Linear::get_parameter(int index)
{
  if (index == 0) {
    return &weights[0];
  } else if (index == 1){
    return &weights[1];
  } else {
    assert(0);
    return NULL;
  }
}
*/


LinearMeta::LinearMeta(FFHandler handler, int batch_size)
: OpMeta(handler)
{
  // Allocate an all-one's vector
  float* dram_one_ptr = (float *) malloc(sizeof(float) * batch_size);
  for (int i = 0; i < batch_size; i++)
    dram_one_ptr[i] = 1.0f;
  float* fb_one_ptr;
  checkCUDA(cudaMalloc(&fb_one_ptr, sizeof(float) * batch_size));
  checkCUDA(cudaMemcpy(fb_one_ptr, dram_one_ptr,
                       sizeof(float) * batch_size, cudaMemcpyHostToDevice));
  one_ptr = (const float*) fb_one_ptr;
  // Allocate descriptors
  checkCUDNN(cudnnCreateActivationDescriptor(&actiDesc));
  checkCUDNN(cudnnCreateTensorDescriptor(&outputTensor));
}

}; // namespace FlexFlow<|MERGE_RESOLUTION|>--- conflicted
+++ resolved
@@ -130,73 +130,8 @@
     printf("%s [Linear] forward time = %.2lfms\n", m->op_name, elapsed);
     //print_tensor<float>(acc_input.ptr, acc_input.rect.volume(), "[Linear:forward:input]");
     //print_tensor<float>(acc_kernel.ptr, acc_kernel.rect.volume(), "[Linear:forward:kernel]");
-<<<<<<< HEAD
-    //print_tensor<float>(acc_bias_ptr, out_dim, "[Linear:forward:bias]");
-    //print_tensor<float>(acc_output.ptr, acc_output.rect.volume(), "[Linear:forward:output]");
-=======
     //print_tensor<float>(acc_bias.ptr, acc_bias.rect.volume(), "[Linear:forward:bias]");
     //print_tensor<float>(acc_output.ptr, acc_output.rect.volume(), "[Linear:forward:output]");
-  }
-}
-
-void Linear::forward(const FFModel& ff)
-{
-  int dim = outputs[0].numDim;
-  switch (dim) {
-#define DIMFUNC(DIM) \
-    case DIM: \
-      return forward_with_dim<DIM>(ff);
-    LEGION_FOREACH_N(DIMFUNC)
-#undef DIMFUNC
-    default:
-      assert(false);
-  }
-}
-
-template<int NDIM>
-void Linear::forward_with_dim(const FFModel& ff)
-{
-  ArgumentMap argmap;
-  Context ctx = ff.config.lg_ctx;
-  Runtime* runtime = ff.config.lg_hlr;
-  Rect<NDIM> rect = runtime->get_index_space_domain(ctx, task_is);
-  int idx = 0;
-  for (PointInRectIterator<NDIM> it(rect); it(); it++) {
-    OpMeta* mp = meta[idx++];
-    argmap.set_point(*it, TaskArgument(&mp, sizeof(OpMeta*)));
-  }
-  IndexLauncher launcher(LINEAR_FWD_TASK_ID, task_is,
-                         TaskArgument(NULL, 0), argmap,
-                         Predicate::TRUE_PRED, false/*must*/, 0/*mapper_id*/,
-                         FFConfig::get_hash_id(std::string(name)));
-  launcher.add_region_requirement(
-      RegionRequirement(input_lps[0], 0/*projection id*/,
-                        READ_ONLY, EXCLUSIVE, inputs[0].region));
-  launcher.add_field(0, FID_DATA);
-  launcher.add_region_requirement(
-      RegionRequirement(outputs[0].part, 0/*projection id*/,
-                        WRITE_ONLY, EXCLUSIVE, outputs[0].region));
-  launcher.add_field(1, FID_DATA);
-  launcher.add_region_requirement(
-      RegionRequirement(weights[0].part, 0/*projection id*/,
-                        READ_ONLY, EXCLUSIVE, weights[0].region));
-  launcher.add_field(2, FID_DATA);
-  if (use_bias) {
-    launcher.add_region_requirement(
-        RegionRequirement(weights[1].part, 0/*projection id*/,
-                          READ_ONLY, EXCLUSIVE, weights[1].region));
-    launcher.add_field(3, FID_DATA);
-  }
-  runtime->execute_index_space(ctx, launcher);
-}
-
-__global__
-void sigmoid_backward(float *grad_ptr, const float *output, int n)
-{
-  CUDA_KERNEL_LOOP(i, n)
-  {
-    grad_ptr[i] = grad_ptr[i] * output[i] * (1 - output[i]);
->>>>>>> 581fad8b
   }
 }
 
@@ -296,180 +231,11 @@
     checkCUDA(cudaEventElapsedTime(&elapsed, t_start, t_end));
     cudaEventDestroy(t_start);
     cudaEventDestroy(t_end);
-<<<<<<< HEAD
-    printf("Linear backward time = %.2lfms\n", elapsed);
-    //print_tensor<float>(acc_output_grad.ptr, acc_output_grad.rect.volume(), "[Linear:backward:output_grad]");
-    //print_tensor<float>(acc_kernel_grad.ptr, acc_kernel_grad.rect.volume(), "[Linear:backward:kernel_grad]");
-    //print_tensor<float>(acc_bias_grad_ptr, out_dim, "[Linear:backward:bias_grad]");
-    //if (input_grad != nullptr)
-    //  print_tensor<float>(input_grad, acc_input.rect.volume(), "[Linear:backward:input_grad]");
-=======
     printf("%s Linear backward time = %.2lfms\n", m->op_name, elapsed);
     //print_tensor<float>(acc_output_grad.ptr, acc_output_grad.rect.volume(), "[Linear:backward:output_grad]");
     //print_tensor<float>(acc_kernel_grad.ptr, acc_kernel_grad.rect.volume(), "[Linear:backward:kernel_grad]");
     //print_tensor<1, float>(acc_bias_grad.ptr, acc_bias_grad.rect, "[Linear:backward:bias_grad]");
     //print_tensor<float>(input_grad, acc_input.rect.volume(), "[Linear:backward:input_grad]");
-  }
-}
-
-void Linear::backward2_task(const Task *task,
-                           const std::vector<PhysicalRegion> &regions,
-                           Context ctx, Runtime *runtime)
-{
-  Domain in_domain = runtime->get_index_space_domain(
-      ctx, task->regions[0].region.get_index_space());
-  switch (in_domain.get_dim()) {
-#define DIMFUNC(DIM) \
-    case DIM: \
-      return backward2_task_with_dim<DIM>(task, regions, ctx, runtime);
-    LEGION_FOREACH_N(DIMFUNC)
-#undef DIMFUNC
-    default:
-      assert(false);
-  }
-}
-
-
-/*
-  regions[0](I/O): input_grad
-  regions[1](I): replicas
-*/
-template<int NDIM>
-__host__
-void Linear::backward2_task_with_dim(const Task *task,
-                                     const std::vector<PhysicalRegion> &regions,
-                                     Context ctx, Runtime *runtime)
-{
-  //const LinearMeta* m = *((LinearMeta**) task->local_args);
-  TensorAccessorW<float, NDIM> acc_input_grad(
-      regions[0], task->regions[0], FID_DATA, ctx, runtime,
-      true/*readOutput*/);
-  TensorAccessorR<float, 3> acc_replica(
-      regions[1], task->regions[1], FID_DATA, ctx, runtime);
-  assert(acc_input_grad.rect.hi[0] == acc_replica.rect.hi[0]);
-  assert(acc_input_grad.rect.lo[0] == acc_replica.rect.lo[0]);
-  assert(acc_input_grad.rect.hi[1] == acc_replica.rect.hi[1]);
-  assert(acc_input_grad.rect.lo[1] == acc_replica.rect.lo[1]);
-
-  cudaStream_t stream;
-  checkCUDA(get_legion_stream(&stream));
-  int num_replica = acc_replica.rect.hi[NDIM] - acc_replica.rect.lo[NDIM] + 1;
-  const float *replica_ptr = acc_replica.ptr;
-  for (int i = 0; i < num_replica; i++) {
-    size_t num_elements = acc_input_grad.rect.volume();
-    apply_add_with_scale<<<GET_BLOCKS(num_elements), CUDA_NUM_THREADS, 0, stream>>>(
-        acc_input_grad.ptr, replica_ptr, num_elements, 1.0f);
-    replica_ptr += acc_input_grad.rect.volume();
-  }
-}
-
-void Linear::backward(const FFModel& ff)
-{
-  int dim = outputs[0].numDim;
-  switch (dim) {
-#define DIMFUNC(DIM) \
-    case DIM: \
-      return backward_with_dim<DIM>(ff);
-    LEGION_FOREACH_N(DIMFUNC)
-#undef DIMFUNC
-    default:
-      assert(false);
-  }
-}
-
-template<int NDIM>
-void Linear::backward_with_dim(const FFModel& ff)
-{
-  Context ctx = ff.config.lg_ctx;
-  Runtime* runtime = ff.config.lg_hlr;
-  {
-    ArgumentMap argmap;
-    Rect<NDIM> rect = runtime->get_index_space_domain(ctx, task_is);
-    int idx = 0;
-    for (PointInRectIterator<NDIM> it(rect); it(); it++) {
-      OpMeta* mp = meta[idx++];
-      argmap.set_point(*it, TaskArgument(&mp, sizeof(OpMeta*)));
-    }
-    IndexLauncher launcher(LINEAR_BWD_TASK_ID, task_is,
-                           TaskArgument(NULL, 0), argmap,
-                           Predicate::TRUE_PRED, false/*must*/, 0/*mapper_id*/,
-                           FFConfig::get_hash_id(std::string(name)));
-    int rid = 0;
-    // regions[0](I): input
-    launcher.add_region_requirement(
-        RegionRequirement(input_lps[0], 0/*projection id*/,
-                          READ_ONLY, EXCLUSIVE, inputs[0].region));
-    launcher.add_field(rid++, FID_DATA);
-    // regions[1](I/O): replica_grad
-    if (trainableInputs[0]) {
-      if (replica.region_grad != LogicalRegion::NO_REGION) {
-        launcher.add_region_requirement(
-            RegionRequirement(replica.part_grad, 0/*projection id*/,
-                              WRITE_ONLY, EXCLUSIVE, replica.region_grad));
-        launcher.add_field(rid++, FID_DATA);
-      } else {
-        launcher.add_region_requirement(
-            RegionRequirement(input_grad_lps[0], 0/*projection id*/,
-                              READ_WRITE, EXCLUSIVE, inputs[0].region_grad));
-        launcher.add_field(rid++, FID_DATA);
-      }
-    }
-    // regions[2](I): output
-    launcher.add_region_requirement(
-        RegionRequirement(outputs[0].part, 0/*projection id*/,
-                          READ_ONLY, EXCLUSIVE, outputs[0].region));
-    launcher.add_field(rid++, FID_DATA);
-    // regions[3](I/O): output_grad
-    launcher.add_region_requirement(
-        RegionRequirement(outputs[0].part_grad, 0/*projection id*/,
-                          READ_WRITE, EXCLUSIVE, outputs[0].region_grad));
-    launcher.add_field(rid++, FID_DATA);
-    // regions[4](I): filter
-    launcher.add_region_requirement(
-        RegionRequirement(weights[0].part, 0/*projection id*/,
-                          READ_ONLY, EXCLUSIVE, weights[0].region));
-    launcher.add_field(rid++, FID_DATA);
-    // regions[5](I/O): filter_grad
-    launcher.add_region_requirement(
-        RegionRequirement(weights[0].part_grad, 0/*projection id*/,
-                          READ_WRITE, EXCLUSIVE, weights[0].region_grad));
-    launcher.add_field(rid++, FID_DATA);
-    if (use_bias) {
-      // regions[6](I/O): bias_grad
-      launcher.add_region_requirement(
-          RegionRequirement(weights[1].part_grad, 0/*projection id*/,
-                            READ_WRITE, EXCLUSIVE, weights[1].region_grad));
-      launcher.add_field(rid++, FID_DATA);
-    }
-    runtime->execute_index_space(ctx, launcher);
-  }
-  if (replica.region_grad != LogicalRegion::NO_REGION && trainableInputs[0]) {
-    // We aggregate parameters from replica tensor to input tensor
-    // Note we use input's task_is to reduce extra data transfers
-    ArgumentMap argmap;
-    Rect<2> input_rect = runtime->get_index_partition_color_space(
-      ctx, inputs[0].part_grad.get_index_partition());
-    IndexSpaceT<2> input_task_is = IndexSpaceT<2>(ff.get_task_is(input_rect));
-    // If we are the first layer, our input uses data parallel and does
-    // not have an owner
-    std::string input_pcname = "";
-    if (inputs[0].owner_op != NULL)
-      input_pcname = std::string(inputs[0].owner_op->name);
-    IndexLauncher launcher(LINEAR_BWD2_TASK_ID, input_task_is,
-                           TaskArgument(this, sizeof(Linear)), argmap,
-                           Predicate::TRUE_PRED, false/*must*/, 0/*mapper_id*/,
-                           FFConfig::get_hash_id(input_pcname));
-    launcher.add_region_requirement(
-        RegionRequirement(inputs[0].part_grad, 0/*projection id*/,
-                          READ_WRITE, EXCLUSIVE, inputs[0].region_grad));
-    launcher.add_field(0, FID_DATA);
-    // Note that replica.part save's a partition of replica.region_grad
-    launcher.add_region_requirement(
-        RegionRequirement(replica.part, 0/*partition id*/,
-                          READ_ONLY, EXCLUSIVE, replica.region_grad));
-    launcher.add_field(1, FID_DATA);
-    runtime->execute_index_space(ctx, launcher);
->>>>>>> 581fad8b
   }
 }
 
