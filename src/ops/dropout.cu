/* Copyright 2020 Stanford
 *
 * Licensed under the Apache License, Version 2.0 (the "License");
 * you may not use this file except in compliance with the License.
 * You may obtain a copy of the License at
 *
 *     http://www.apache.org/licenses/LICENSE-2.0
 *
 * Unless required by applicable law or agreed to in writing, software
 * distributed under the License is distributed on an "AS IS" BASIS,
 * WITHOUT WARRANTIES OR CONDITIONS OF ANY KIND, either express or implied.
 * See the License for the specific language governing permissions and
 * limitations under the License.
 */

#include "model.h"
#include "cuda_helper.h"

Tensor FFModel::dropout(const Tensor input,
                        float rate,
                        unsigned long long seed,
                        const char* name)
{
  // see = 0 is preserved as None, so we use a random seed
  if (seed == 0) {
    seed = std::rand();
  }
  Dropout *dropout = new Dropout(*this, input, rate, seed, name);
  layers.push_back(dropout);
  return dropout->outputs[0];
}

Dropout::Dropout(FFModel& model,
                 const Tensor _input,
                 float _rate,
                 unsigned long long _seed,
                 const char* name)
: Op(model, OP_DROPOUT, name, _input), rate(_rate), seed(_seed)
{
  // Set output shape
  int dims[MAX_TENSOR_DIM];
  for (int i = 0; i < _input->numDim; i++)
    dims[i] = _input->adim[_input->numDim-1-i];
  numOutputs = 1;
  outputs[0] = model.create_tensor(_input->numDim, dims, DT_FLOAT, this);
}

<<<<<<< HEAD
#ifdef DEADCODE
void Dropout::map_output_tensors(FFModel& model)
=======
void Dropout::create_output_and_partition(FFModel& model)
>>>>>>> 6b7b74fd
{
  int dim = inputs[0].numDim;
  switch (dim) {
#define DIMFUNC(DIM) \
    case DIM: \
    { \
      task_is = model.get_or_create_task_is(DIM, name); \
      create_output_and_partition_with_dim<DIM>(model); \
      break; \
    }
    LEGION_FOREACH_N(DIMFUNC)
#undef DIMFUNC
    default:
    {
      assert(false && "Unsupported dim");
    }
  }
}

template<int NDIM>
void Dropout::create_output_and_partition_with_dim(FFModel& model)
{
  // Retrive the task indexspace for the op
  task_is = IndexSpaceT<NDIM>(model.get_or_create_task_is(NDIM, name));
  Context ctx = model.config.lg_ctx;
  Runtime* runtime = model.config.lg_hlr;
  Rect<NDIM> part_rect = runtime->get_index_space_domain(ctx, task_is);
  int dims[NDIM];
  for (int i = 0; i < NDIM; i++)
    dims[i] = inputs[0].adim[NDIM-1-i];
  outputs[0] = model.create_tensor<NDIM>(dims, DT_FLOAT, this);
  outputs[0].owner_op = this;
  outputs[0].owner_idx = 0;
  Rect<NDIM> input_rect;
  input_rect = runtime->get_index_partition_color_space(
        ctx, inputs[0]->part.get_index_partition());
  if (input_rect == part_rect) {
    input_lps[0] = inputs[0]->part;
    input_grad_lps[0] = inputs[0]->part_grad;
  } else {
    model.create_disjoint_partition<NDIM>(
        inputs[0], IndexSpaceT<NDIM>(task_is), input_lps[0], input_grad_lps[0]);
  }
}
#endif

void Dropout::init_meta(DropoutMeta *m, Domain const &input_domain, Domain const &output_domain) const {
  assert(input_domain == output_domain);
  checkCUDNN(cudnnCreateTensorDescriptor(&m->inputTensor));
  checkCUDNN(cudnnCreateTensorDescriptor(&m->outputTensor));
  checkCUDNN(cudnnCreateDropoutDescriptor(&m->dropoutDesc));

  checkCUDNN(cudnnDropoutGetStatesSize(m->handle.dnn, &(m->dropoutStateSize)));
  checkCUDA(cudaMalloc(&m->dropoutStates, m->dropoutStateSize));
  checkCUDNN(cudnnSetDropoutDescriptor(
    m->dropoutDesc, m->handle.dnn, this->rate, m->dropoutStates, m->dropoutStateSize, this->seed
  ));
  checkCUDNN(cudnnSetTensorDescriptorFromDomain(m->inputTensor, input_domain));
  checkCUDNN(cudnnSetTensorDescriptorFromDomain(m->outputTensor, output_domain));
  checkCUDNN(cudnnDropoutGetReserveSpaceSize(m->outputTensor, &(m->reserveSpaceSize)));
  checkCUDA(cudaMalloc(&m->reserveSpace, m->reserveSpaceSize));
}

OpMeta* Dropout::init_task(const Task *task,
                           const std::vector<PhysicalRegion> &regions,
                           Context ctx, Runtime *runtime)
{
  assert(regions.size() == 2);
  assert(task->regions.size() == 2);
  Dropout* dropout = (Dropout*) task->args;
  FFHandler handle = *((FFHandler*) task->local_args);
  DropoutMeta* m = new DropoutMeta(handle);
  Domain input_domain = runtime->get_index_space_domain(
    ctx, task->regions[0].region.get_index_space());
  Domain output_domain = runtime->get_index_space_domain(
    ctx, task->regions[1].region.get_index_space());

  dropout->init_meta(m, input_domain, output_domain);
  m->profiling = dropout->profiling;
  return m;
}

void Dropout::init(const FFModel& ff)
{
  ArgumentMap argmap;
  Context ctx = ff.config.lg_ctx;
  Runtime* runtime = ff.config.lg_hlr;
  Domain domain = runtime->get_index_space_domain(ctx, task_is);
  switch (domain.get_dim()) {
#define DIMFUNC(DIM) \
    case DIM: \
    { \
      Rect<DIM> rect = domain; \
      ParallelConfig pc; \
      std::string pcname = name; \
      ff.config.find_parallel_config(DIM, pcname, pc); \
      int idx = 0; \
      for (PointInRectIterator<DIM> it(rect); it(); it++) { \
        FFHandler handle = ff.handlers[pc.device_ids[idx++]]; \
        argmap.set_point(*it, TaskArgument(&handle, sizeof(FFHandler))); \
      } \
      break; \
    }
    LEGION_FOREACH_N(DIMFUNC)
#undef DIMFUNC
    default:
      assert(false);
  }
  IndexLauncher init_launcher(DROPOUT_INIT_TASK_ID, task_is,
                              TaskArgument(this, sizeof(ElementUnary)), argmap,
                              Predicate::TRUE_PRED, false/*must*/, 0/*mapper_id*/,
                              FFConfig::get_hash_id(std::string(name)));
  init_launcher.add_region_requirement(
      RegionRequirement(input_lps[0], 0/*projection id*/,
                        READ_ONLY, EXCLUSIVE, inputs[0]->region));
  init_launcher.add_field(0, FID_DATA);
  init_launcher.add_region_requirement(
      RegionRequirement(outputs[0]->part, 0/*projection id*/,
                        WRITE_ONLY, EXCLUSIVE, outputs[0]->region));
  init_launcher.add_field(1, FID_DATA);
  FutureMap fm = runtime->execute_index_space(ctx, init_launcher);
  fm.wait_all_results();
  switch (domain.get_dim()) {
#define DIMFUNC(DIM) \
    case DIM: \
    { \
      Rect<DIM> rect = domain; \
      int idx = 0; \
      for (PointInRectIterator<DIM> it(rect); it(); it++) { \
        meta[idx++] = fm.get_result<OpMeta*>(*it); \
      } \
      break; \
    }
    LEGION_FOREACH_N(DIMFUNC)
#undef DIMFUNC
    default:
      assert(false);
  }
}

void Dropout::forward_kernel(DropoutMeta *m,
                             float const *input_ptr,
                             float *output_ptr)
{
  checkCUDNN(cudnnDropoutForward(m->handle.dnn, m->dropoutDesc,
      m->inputTensor, input_ptr, m->outputTensor, output_ptr,
      m->reserveSpace, m->reserveSpaceSize));
}

__host__
void Dropout::forward_task(const Task* task,
                           const std::vector<PhysicalRegion> &regions,
                           Context ctx, Runtime* runtime)
{
  //float alpha = 1.0f, beta = 0.0f;
  assert(regions.size() == 2);
  assert(task->regions.size() == 2);
  //const Dropout* dropout = (const Dropout*) task->args;
  DropoutMeta* m = *((DropoutMeta**) task->local_args);
  const float* input_ptr = helperGetTensorPointerRO<float>(
    regions[0], task->regions[0], FID_DATA, ctx, runtime);
  float* output_ptr = helperGetTensorPointerWO<float>(
    regions[1], task->regions[1], FID_DATA, ctx, runtime);
#ifndef DISABLE_LEGION_CUDA_HIJACK
  cudaStream_t stream;
  checkCUDA(cudaStreamCreate(&stream));
  checkCUDNN(cudnnSetStream(m->handle.dnn, stream));
#endif
  forward_kernel(m, input_ptr, output_ptr);
}

void Dropout::forward(const FFModel& ff)
{
  ArgumentMap argmap;
  Context ctx = ff.config.lg_ctx;
  Runtime* runtime = ff.config.lg_hlr;
  Domain domain = runtime->get_index_space_domain(ctx, task_is);
  switch (domain.get_dim()) {
#define DIMFUNC(DIM) \
    case DIM: \
    { \
      Rect<DIM> rect = domain; \
      int idx = 0; \
      for (PointInRectIterator<DIM> it(rect); it(); it++) { \
        OpMeta* mp = meta[idx++]; \
        argmap.set_point(*it, TaskArgument(&mp, sizeof(OpMeta*))); \
      } \
      break; \
    }
    LEGION_FOREACH_N(DIMFUNC)
#undef DIMFUNC
    default:
      assert(false);
  }
  IndexLauncher launcher(DROPOUT_FWD_TASK_ID, task_is,
                         TaskArgument(NULL, 0), argmap,
                         Predicate::TRUE_PRED, false/*must*/, 0/*mapper_id*/,
                         FFConfig::get_hash_id(std::string(name)));
  launcher.add_region_requirement(
    RegionRequirement(input_lps[0], 0/*projection id*/,
      READ_ONLY, EXCLUSIVE, inputs[0]->region));
  launcher.add_field(0, FID_DATA);
  launcher.add_region_requirement(
    RegionRequirement(outputs[0]->part, 0/*projection id*/,
      WRITE_ONLY, EXCLUSIVE, outputs[0]->region));
  launcher.add_field(1, FID_DATA);
  runtime->execute_index_space(ctx, launcher);
}

void Dropout::backward_kernel(DropoutMeta *m,
                              float const *output_grad_ptr,
                              float *input_grad_ptr)
{
  checkCUDNN(cudnnDropoutBackward(m->handle.dnn, m->dropoutDesc,
      m->outputTensor, output_grad_ptr, m->inputTensor, input_grad_ptr,
      m->reserveSpace, m->reserveSpaceSize));
}

/*
  regions[0](I/O): input_grad
  regions[1](I): output_grad
*/
__host__
void Dropout::backward_task(const Task* task,
                           const std::vector<PhysicalRegion> &regions,
                           Context ctx, Runtime* runtime)
{
  //float alpha = 1.0f, beta = 0.0f;
  assert(regions.size() == 2);
  assert(task->regions.size() == 2);
  //const Dropout* dropout = (const Dropout*) task->args;
  DropoutMeta* m = *((DropoutMeta**) task->local_args);
  float* input_grad_ptr = helperGetTensorPointerRW<float>(
    regions[0], task->regions[0], FID_DATA, ctx, runtime);
  const float* output_grad_ptr = helperGetTensorPointerRO<float>(
    regions[1], task->regions[1], FID_DATA, ctx, runtime);

#ifndef DISABLE_LEGION_CUDA_HIJACK
  cudaStream_t stream;
  checkCUDA(cudaStreamCreate(&stream));
  checkCUDNN(cudnnSetStream(m->handle.dnn, stream));
#endif
  backward_kernel(m, output_grad_ptr, input_grad_ptr);
}

void Dropout::backward(const FFModel& ff)
{
  ArgumentMap argmap;
  Context ctx = ff.config.lg_ctx;
  Runtime* runtime = ff.config.lg_hlr;
  Domain domain = runtime->get_index_space_domain(ctx, task_is);
  switch (domain.get_dim()) {
#define DIMFUNC(DIM) \
    case DIM: \
    { \
      Rect<DIM> rect = domain; \
      int idx = 0; \
      for (PointInRectIterator<DIM> it(rect); it(); it++) { \
        OpMeta* mp = meta[idx++]; \
        argmap.set_point(*it, TaskArgument(&mp, sizeof(OpMeta*))); \
      } \
      break; \
    }
    LEGION_FOREACH_N(DIMFUNC)
#undef DIMFUNC
    default:
      assert(false);
  }
  IndexLauncher launcher(DROPOUT_BWD_TASK_ID, task_is,
                         TaskArgument(NULL, 0), argmap,
                         Predicate::TRUE_PRED, false/*must*/, 0/*mapper_id*/,
                         FFConfig::get_hash_id(std::string(name)));
  launcher.add_region_requirement(
    RegionRequirement(input_grad_lps[0], 0/*projection id*/,
      READ_WRITE, EXCLUSIVE, inputs[0]->region_grad));
  launcher.add_field(0, FID_DATA);
  launcher.add_region_requirement(
    RegionRequirement(outputs[0]->part_grad, 0/*projection id*/,
      READ_ONLY, EXCLUSIVE, outputs[0]->region_grad));
  launcher.add_field(1, FID_DATA);
  runtime->execute_index_space(ctx, launcher);
}

DropoutMeta::DropoutMeta(FFHandler handler)
: OpMeta(handler)
{}

bool Dropout::measure_operator_cost(Simulator* sim,
                                    const ParallelConfig& pc,
                                    CostMetrics& cost_metrics)
{
  TensorBase sub_input, sub_output;
  if (!outputs[0]->get_output_sub_tensor(pc, sub_output, op_type)) {
    return false;
  }
  if (!inputs[0]->get_input_sub_tensor(pc, sub_input, op_type)) {
    return false;
  }

  DropoutMeta *m = sim->dropout_meta;
  this->init_meta(m, sub_input.get_domain(), sub_output.get_domain());

  sim->free_all();
  float *input_ptr = (float *)sim->allocate(sub_input.get_volume(), DT_FLOAT);
  assert (input_ptr != NULL);
  float *output_ptr = (float *)sim->allocate(sub_output.get_volume(), DT_FLOAT);
  assert (output_ptr != NULL);

  std::function<void()> forward, backward;
  forward = [&] {
    forward_kernel(m, input_ptr, output_ptr);
  };
  if (sim->computationMode == COMP_MODE_TRAINING) {
    float *input_grad_ptr = (float *)sim->allocate(sub_input.get_volume(), DT_FLOAT);
    assert (input_grad_ptr != NULL);
    float *output_grad_ptr = (float *)sim->allocate(sub_output.get_volume(), DT_FLOAT);
    assert (output_grad_ptr != NULL);
    backward = [&] {
      backward_kernel(m, output_grad_ptr, input_grad_ptr);
    };
  }

  inner_measure_operator_cost(sim, forward, backward, cost_metrics);

  if (sim->computationMode == COMP_MODE_TRAINING) {
    printf("[Meausre Dropout] name(%s) forward_time(%.4lf) backward_time(%.4lf)\n",
        name,
        cost_metrics.forward_time,
        cost_metrics.backward_time);
  } else {
    printf("[Meausre Dropout] name(%s) forward_time(%.4lf)\n",
        name,
        cost_metrics.forward_time);
  }

  return true;
}<|MERGE_RESOLUTION|>--- conflicted
+++ resolved
@@ -45,12 +45,8 @@
   outputs[0] = model.create_tensor(_input->numDim, dims, DT_FLOAT, this);
 }
 
-<<<<<<< HEAD
 #ifdef DEADCODE
 void Dropout::map_output_tensors(FFModel& model)
-=======
-void Dropout::create_output_and_partition(FFModel& model)
->>>>>>> 6b7b74fd
 {
   int dim = inputs[0].numDim;
   switch (dim) {
