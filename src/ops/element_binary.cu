/* Copyright 2020 Stanford
 *
 * Licensed under the Apache License, Version 2.0 (the "License");
 * you may not use this file except in compliance with the License.
 * You may obtain a copy of the License at
 *
 *     http://www.apache.org/licenses/LICENSE-2.0
 *
 * Unless required by applicable law or agreed to in writing, software
 * distributed under the License is distributed on an "AS IS" BASIS,
 * WITHOUT WARRANTIES OR CONDITIONS OF ANY KIND, either express or implied.
 * See the License for the specific language governing permissions and
 * limitations under the License.
 */

#include "flexflow/ops/element_binary.h"
#include "flexflow/utils/cuda_helper.h"

namespace FlexFlow {
// declare Legion names
using Legion::Domain;
using Legion::coord_t;

<<<<<<< HEAD
/*static*/
void ElementBinary::init_kernel(ElementBinaryMeta* m,
                                   const Domain& input1_domain,
                                   const Domain& input2_domain,
                                   const Domain& output_domain)
{
=======
Tensor FFModel::multiply(const Tensor& in1,
                         const Tensor& in2,
                         bool inplace_a,
                         char const *name)
{
  return this->binary(OP_EW_MUL, in1, in2, inplace_a, name);
}

Tensor FFModel::divide(const Tensor& in1,
                       const Tensor& in2,
                       bool inplace_a,
                       char const *name)
{
  return this->binary(OP_EW_DIV, in1, in2, inplace_a, name);
}

ElementBinary::ElementBinary(FFModel& model,
                             OperatorType _op_type,
                             const Tensor& in1,
                             const Tensor& in2,
                             bool _inplace_a,
                             const char* name)
: Op(
    model,
    _op_type,
    name,
    in1,
    in2
  ),
  inplace_a(_inplace_a),
  has_same_operands(false)
{
  numOutputs = 1;
  numWeights = 0;
  int dim = std::max(in1.numDim, in2.numDim);
  outputs[0].numDim = dim;
  for (int i = 0; i < dim; i++) {
    if (i >= in1.numDim) {
      outputs[0].adim[i] = in2.adim[i];
    } else if (i >= in2.numDim) {
      outputs[0].adim[i] = in1.adim[i];
    } else if (in1.adim[i] == in2.adim[i]) {
      outputs[0].adim[i] = in1.adim[i];
    } else if (in1.adim[i] == 1 || in2.adim[i] == 1) {
      // This is okay since one of them is 1
      outputs[0].adim[i] = in1.adim[i] * in2.adim[i];
    } else {
      assert(false && "Operands could not be broadcast together");
      exit(0);
    }
  }
}

bool ElementBinary::can_inplace_output(void)
{
  if (op_type == OP_EW_ADD || op_type == OP_EW_MUL) {
    // TODO: Currently assume that we always inplace_a
    if (outputs[0].numDim != inputs[0].numDim)
      return false;
    for (int i = 0; i < inputs[0].numDim; i++) {
      if (inputs[0].adim[i] != outputs[0].adim[i])
        return false;
    }
    return false;
  }
  return false;
}

bool ElementBinary::has_inplace_output(void)
{
  return inplace_a;
}

void ElementBinary::do_inplace_output(void)
{
  inplace_a = true;
}

void ElementBinary::create_weights(FFModel& model)
{
  // Do nothing
}

void ElementBinary::create_output_and_partition(FFModel& model)
{
  int odim = outputs[0].numDim;
  for (int idx = 0; idx < 2; idx ++) {
    int idim = inputs[idx].numDim;
    switch (odim * MAX_TENSOR_DIM + idim) {
#define DIMFUNC(ODIM, IDIM) \
      case ODIM * MAX_TENSOR_DIM + IDIM: \
      { \
        create_output_and_partition_with_dim<ODIM, IDIM>(model, idx); \
        break; \
      }
      LEGION_FOREACH_NN(DIMFUNC)
#undef DIMFUNC
      default:
      {
        // Unsupported dim for ElementWiseBinary operator
        assert(false);
      }
    }
  }
}

template<int ODIM, int IDIM>
void ElementBinary::create_output_and_partition_with_dim(FFModel& model, int idx)
{
  // Retrive the task indexspace for the op
  task_is = IndexSpaceT<ODIM>(model.get_or_create_task_is(ODIM, name));
  Context ctx = model.config.lg_ctx;
  Runtime* runtime = model.config.lg_hlr;
  Domain part_rect = runtime->get_index_space_domain(ctx, task_is);
  if (inplace_a && idx == 0) {
    assert(IDIM == ODIM);
    outputs[0] = inputs[0];
    outputs[0].owner_op = this;
    outputs[0].owner_idx = 0;
    Domain input_rect = runtime->get_index_partition_color_space(
      ctx, inputs[idx].part.get_index_partition());
    // inplace_a require part_rect == inputs[0].part_rect
    assert(input_rect == part_rect);
    if (input_rect == part_rect) {
      input_lps[idx] = inputs[idx].part;
      input_grad_lps[idx] = inputs[idx].part_grad;
    } else {
      model.create_disjoint_partition<ODIM>(
          inputs[idx], IndexSpaceT<ODIM>(task_is), input_lps[idx], input_grad_lps[idx]);
    }
    return;
  }
  // Create output tensor when idx == 0
  if (idx == 0) {
    int dims[ODIM];
    for (int i = 0; i < ODIM; i++)
      dims[i] = outputs[0].adim[ODIM-1-i];
    outputs[0] = model.create_tensor<ODIM>(dims, DT_FLOAT, this);
    outputs[0].owner_op = this;
    outputs[0].owner_idx = 0;
  }
  Domain input_rect = runtime->get_index_partition_color_space(
      ctx, inputs[idx].part.get_index_partition());
  if (input_rect == part_rect) {
    input_lps[idx] = inputs[idx].part;
    input_grad_lps[idx] = inputs[idx].part_grad;
  } else if (IDIM == ODIM) {
    model.create_disjoint_partition<IDIM>(
        inputs[idx], IndexSpaceT<IDIM>(task_is), input_lps[idx], input_grad_lps[idx]);
  } else {
    model.create_data_parallel_partition_with_diff_dims<IDIM, ODIM>(
        inputs[idx], (IndexSpaceT<ODIM>)task_is, input_lps[idx], input_grad_lps[idx]);
  }
}

__host__
OpMeta* ElementBinary::init_task(const Task* task,
                                 const std::vector<PhysicalRegion> &regions,
                                 Context ctx, Runtime* runtime)
{
  ElementBinary* eb = (ElementBinary*) task->args;
  FFHandler handle = *((FFHandler*) task->local_args);
  ElementBinaryMeta* m = new ElementBinaryMeta(handle);
  m->op_type = eb->op_type;
  m->profiling = eb->profiling;
  m->inplace_a = eb->inplace_a;
  m->has_same_operands = eb->has_same_operands;
  m->trainableInputs[0] = eb->trainableInputs[0];
  m->trainableInputs[1] = eb->trainableInputs[1];
  Domain input1_domain = runtime->get_index_space_domain(
    ctx, task->regions[0].region.get_index_space());
  Domain input2_domain, output_domain;
  size_t num_regions = 1;
  if (!m->has_same_operands) {
    input2_domain = runtime->get_index_space_domain(
        ctx, task->regions[num_regions].region.get_index_space());
    num_regions ++;
  } else {
    input2_domain = input1_domain;
  }
  if (!m->inplace_a) {
    output_domain = runtime->get_index_space_domain(
        ctx, task->regions[num_regions].region.get_index_space());
    num_regions ++;
    // check that input can broadcast to output
    for (int i = 0; i < output_domain.dim; i++) {
      int output_dim_size = output_domain.hi()[i] - output_domain.lo()[i] + 1;
      if (i < input1_domain.dim) {
        int input1_dim_size = input1_domain.hi()[i] - input1_domain.lo()[i] + 1;
        assert(input1_dim_size == output_dim_size || input1_dim_size == 1);
      }
      if (i < input2_domain.dim) {
        int input2_dim_size = input2_domain.hi()[i] - input2_domain.lo()[i] + 1;
        assert(input2_dim_size == output_dim_size || input2_dim_size == 1);
      }
    }
  } else {
    output_domain = input1_domain;
  }
  m->broadcast_input1 = (output_domain != input1_domain);
  m->broadcast_input2 = (output_domain != input2_domain);
  assert(task->regions.size() == regions.size());
  assert(regions.size() == num_regions);
>>>>>>> 581fad8b
  cudnnOpTensorOp_t mode;
  switch (m->op_type) {
    case OP_EW_ADD:
    case OP_EW_SUB:
      mode = CUDNN_OP_TENSOR_ADD;
      break;
    case OP_EW_MUL:
      mode = CUDNN_OP_TENSOR_MUL;
      break;
    default:
      assert(false);
  }
  checkCUDNN(cudnnSetOpTensorDescriptor(m->opDesc, mode,
      CUDNN_DATA_FLOAT, CUDNN_PROPAGATE_NAN));
  checkCUDNN(cudnnSetReduceTensorDescriptor(m->reduceAddDesc, CUDNN_REDUCE_TENSOR_ADD,
      CUDNN_DATA_FLOAT, CUDNN_PROPAGATE_NAN, CUDNN_REDUCE_TENSOR_NO_INDICES, CUDNN_32BIT_INDICES));
  checkCUDNN(cudnnSetTensorDescriptorFromDomain(m->input1Tensor, input1_domain));
  checkCUDNN(cudnnSetTensorDescriptorFromDomain(m->input2Tensor, input2_domain));
  checkCUDNN(cudnnSetTensorDescriptorFromDomain(m->outputTensor, output_domain));
}

__global__
void elewise_binary_forward_kernel(coord_t volume,
                                   const float alpha,
                                   const float beta,
                                   OperatorType type,
                                   const float* in1,
                                   const float* in2,
                                   float* out)
{
  switch (type) {
    case OP_EW_ADD:
    {
      CUDA_KERNEL_LOOP(i, volume)
      {
        out[i] = alpha * (in1[i] + in2[i]) + beta * out[i];
      }
      break;
    }
    case OP_EW_SUB:
    {
      CUDA_KERNEL_LOOP(i, volume)
      {
        out[i] = alpha * (in1[i] - in2[i]) + beta * out[i];
      }
      break;
    }
    case OP_EW_MUL:
    {
      CUDA_KERNEL_LOOP(i, volume)
      {
        out[i] = alpha * in1[i] * in2[i] + beta * out[i];
      }
      break;
    }
    case OP_EW_DIV:
    {
      CUDA_KERNEL_LOOP(i, volume)
      {
        out[i] = alpha * (in1[i] / in2[i]) + beta * out[i];
      }
      break;
    }
    default:
      assert(false);
  }
}

/*static*/
void ElementBinary::forward_kernel(const ElementBinaryMeta* m,
                                   const float* in1_ptr,
                                   const float* in2_ptr,
                                   float* out_ptr,
                                   cudaStream_t stream)
{
  checkCUDA(cublasSetStream(m->handle.blas, stream));
  checkCUDNN(cudnnSetStream(m->handle.dnn, stream));
  float alpha1 = 1.0f, alpha2 = 1.0f, beta = 0.0f;
  switch (m->op_type) {
    case OP_EW_SUB:
      alpha2 = -1.0f;
      break;
    case OP_EW_ADD:
    case OP_EW_MUL:
      break;
    default:
      assert(false);
  }
  // cudnn currently does not support broadcasting the first input in cudnnOpTensor
  if (m->broadcast_input1) {
    // currently only handle add and sub
    assert(m->op_type == OP_EW_SUB || m->op_type == OP_EW_ADD);
    checkCUDNN(cudnnOpTensor(m->handle.dnn, m->opDesc,
        &beta, m->outputTensor, out_ptr,
        &alpha1, m->input1Tensor, in1_ptr,
        &beta, m->outputTensor, out_ptr));
    checkCUDNN(cudnnOpTensor(m->handle.dnn, m->opDesc,
        &beta, m->outputTensor, out_ptr,
        &alpha2, m->input2Tensor, in2_ptr,
        &alpha1, m->outputTensor, out_ptr));
  } else {
    checkCUDNN(cudnnOpTensor(m->handle.dnn, m->opDesc,
        &alpha1, m->input1Tensor, in1_ptr,
        &alpha2, m->input2Tensor, in2_ptr,
        &beta, m->outputTensor, out_ptr));
  }
}

/*static*/
void ElementBinary::forward_kernel_wrapper(const ElementBinaryMeta* m,
                                           const float* in1_ptr,
                                           const float* in2_ptr,
                                           float* out_ptr)
{
<<<<<<< HEAD
=======
  //const ElementBinary* ele = (const ElementBinary*) task->args;
  const ElementBinaryMeta* m = *((ElementBinaryMeta**) task->local_args);
  Domain in1_domain = runtime->get_index_space_domain(
    ctx, task->regions[0].region.get_index_space());
  if (!m->has_same_operands) {
    Domain in2_domain = runtime->get_index_space_domain(
      ctx, task->regions[1].region.get_index_space());
    // Currently only support broadcast for add and sub
    if (in1_domain != in2_domain) {
      assert(m->op_type == OP_EW_SUB || m->op_type == OP_EW_ADD);
    }
  }
  const float* in1_ptr = NULL, *in2_ptr = NULL;
  float *out_ptr = NULL;
  if (m->inplace_a) {
    if (m->has_same_operands) {
      assert(regions.size() == 1);
      assert(task->regions.size() == 1);
      out_ptr = helperGetTensorPointerRW<float>(
          regions[0], task->regions[0], FID_DATA, ctx, runtime);
      in2_ptr = out_ptr;
      in1_ptr = out_ptr;
    } else {
      assert(regions.size() == 2);
      assert(task->regions.size() == 2);
      out_ptr = helperGetTensorPointerRW<float>(
          regions[0], task->regions[0], FID_DATA, ctx, runtime);
      in2_ptr = helperGetTensorPointerRO<float>(
          regions[1], task->regions[1], FID_DATA, ctx, runtime);
      in1_ptr = out_ptr;
    }
  } else {
    if (m->has_same_operands) {
      assert(regions.size() == 2);
      assert(task->regions.size() == 2);
      Domain out_domain = runtime->get_index_space_domain(
          ctx, task->regions[1].region.get_index_space());
      in1_ptr = helperGetTensorPointerRO<float>(
          regions[0], task->regions[0], FID_DATA, ctx, runtime);
      in2_ptr = in1_ptr;
      out_ptr = helperGetTensorPointerWO<float>(
          regions[1], task->regions[1], FID_DATA, ctx, runtime);
    } else {
      assert(regions.size() == 3);
      assert(task->regions.size() == 3);
      Domain out_domain = runtime->get_index_space_domain(
          ctx, task->regions[2].region.get_index_space());
      in1_ptr = helperGetTensorPointerRO<float>(
          regions[0], task->regions[0], FID_DATA, ctx, runtime);
      in2_ptr = helperGetTensorPointerRO<float>(
          regions[1], task->regions[1], FID_DATA, ctx, runtime);
      out_ptr = helperGetTensorPointerWO<float>(
          regions[2], task->regions[2], FID_DATA, ctx, runtime);
    }
  }

>>>>>>> 581fad8b
  cudaStream_t stream;
  checkCUDA(get_legion_stream(&stream));

  cudaEvent_t t_start, t_end;
  if (m->profiling) {
    cudaEventCreate(&t_start);
    cudaEventCreate(&t_end);
    cudaEventRecord(t_start, stream);
  }
  //print_tensor<float>(in1_ptr, in1_domain.get_volume(), "input1:");
  //print_tensor<float>(in2_ptr, in2_domain.get_volume(), "input2:");
  ElementBinary::forward_kernel(m, in1_ptr, in2_ptr, out_ptr, stream);
  //print_tensor<float>(out_ptr, in1_domain.get_volume(), "output:");
  if (m->profiling) {
    cudaEventRecord(t_end, stream);
    checkCUDA(cudaEventSynchronize(t_end));
    float elapsed = 0;
    checkCUDA(cudaEventElapsedTime(&elapsed, t_start, t_end));
    cudaEventDestroy(t_start);
    cudaEventDestroy(t_end);
    char const *opName;
    switch (m->op_type) {
      case OP_EW_ADD:
        opName = "Add";
        break;
      case OP_EW_SUB:
        opName = "Sub";
        break;
      case OP_EW_MUL:
        opName = "Mul";
        break;
      case OP_EW_DIV:
        opName = "Div";
        break;
      default:
        assert(false);
    }
    log_measure.debug("[%s] forward time (CF) = %.2fms\n", opName, elapsed);
  }
}

__global__
void elewise_binary_backward_kernel(coord_t volume,
                                    const float alpha,
                                    const float beta,
                                    OperatorType type,
                                    const float* out_grad,
                                    const float* in1,
                                    const float* in2,
                                    float* in1_grad,
                                    float* in2_grad)
{
  CUDA_KERNEL_LOOP(i, volume)
  {
    switch (type) {
      case OP_EW_ADD:
      {
        in1_grad[i] = alpha * out_grad[i] + beta * in1_grad[i];
        in2_grad[i] = alpha * out_grad[i] + beta * in2_grad[i];
        break;
      }
      case OP_EW_SUB:
      {
        in1_grad[i] = alpha * out_grad[i] + beta * in1_grad[i];
        in2_grad[i] = - alpha * out_grad[i] + beta * in2_grad[i];
        break;
      }
      case OP_EW_MUL:
      {
        in1_grad[i] = alpha * out_grad[i] * in2[i] + beta * in1_grad[i];
        in2_grad[i] = alpha * out_grad[i] * in1[i] + beta * in2_grad[i];
        break;
      }
      case OP_EW_DIV:
      {
        in1_grad[i] = alpha * out_grad[i] / in2[i] + beta * in1_grad[i];
        in2_grad[i] = - alpha * out_grad[i] * in1[i] / (in2[i] * in2[i]) + beta * in2_grad[i];
        break;
      }
      default:
        assert(false);
    }
  }
}

/*static*/
void ElementBinary::backward_kernel(const ElementBinaryMeta* m,
                                    const float* out_grad_ptr,
                                    const float* in1_ptr,
                                    const float* in2_ptr,
                                    float* in1_grad_ptr,
                                    float* in2_grad_ptr,
                                    cudaStream_t stream)
{
  checkCUDA(cublasSetStream(m->handle.blas, stream));
  checkCUDNN(cudnnSetStream(m->handle.dnn, stream));

  if (m->op_type == OP_EW_ADD || m->op_type == OP_EW_SUB) {
    float alpha = 1.0f, beta = 1.0f;
    if (in1_grad_ptr != nullptr) {
      if (m->broadcast_input1) {
        checkCUDNN(cudnnReduceTensor(m->handle.dnn, m->reduceAddDesc,
            nullptr/*indices*/, 0/*indicesSizeInBytes*/,
            m->handle.workSpace, m->handle.workSpaceSize,
            &alpha, m->outputTensor, out_grad_ptr,
            &beta, m->input1Tensor, in1_grad_ptr));
      } else {
        checkCUDNN(cudnnAddTensor(m->handle.dnn,
            &alpha, m->outputTensor, out_grad_ptr,
            &beta, m->input1Tensor, in1_grad_ptr));
      }
    }
    if (m->op_type == OP_EW_SUB)
      alpha = -1.0f;
    if (in2_grad_ptr != nullptr) {
      if (m->broadcast_input2) {
        checkCUDNN(cudnnReduceTensor(m->handle.dnn, m->reduceAddDesc,
            nullptr/*indices*/, 0/*indicesSizeInBytes*/,
            m->handle.workSpace, m->handle.workSpaceSize,
            &alpha, m->outputTensor, out_grad_ptr,
            &beta, m->input2Tensor, in2_grad_ptr));
      } else {
        checkCUDNN(cudnnAddTensor(m->handle.dnn,
            &alpha, m->outputTensor, out_grad_ptr,
            &beta, m->input2Tensor, in2_grad_ptr));
      }
    }
  } else if (m->op_type == OP_EW_MUL) {
    float alpha1 = 1.0f, alpha2 = 1.0f, beta = 1.0f;
    if (in1_grad_ptr != nullptr) {
      checkCUDNN(cudnnOpTensor(m->handle.dnn, m->opDesc,
          &alpha1, m->outputTensor, out_grad_ptr,
          &alpha2, m->input2Tensor, in2_ptr,
          &beta, m->input1Tensor, in1_grad_ptr));
    }
    if (in2_grad_ptr != nullptr) {
      checkCUDNN(cudnnOpTensor(m->handle.dnn, m->opDesc,
          &alpha1, m->outputTensor, out_grad_ptr,
          &alpha2, m->input2Tensor, in1_ptr,
          &beta, m->input1Tensor, in2_grad_ptr));
    }
  } else {
    assert(false && "Unsupported ElementWise Binary Type");
  }
}

/*static*/
void ElementBinary::backward_kernel_wrapper(const ElementBinaryMeta* m,
                                            const float* out_grad_ptr,
                                            const float* in1_ptr,
                                            const float* in2_ptr,
                                            float* in1_grad_ptr,
                                            float* in2_grad_ptr)
{
<<<<<<< HEAD
=======
  //const ElementBinary* ele = (const ElementBinary*) task->args;
  const ElementBinaryMeta* m = *((ElementBinaryMeta**) task->local_args);
  const float *in0_ptr = NULL, *in1_ptr = NULL, *out_grad_ptr = NULL;
  float *in0_grad_ptr = NULL, *in1_grad_ptr = NULL;
  Domain out_grad_domain = runtime->get_index_space_domain(
    ctx, task->regions[0].region.get_index_space());
  if (m->inplace_a) {
    in0_grad_ptr = helperGetTensorPointerRW<float>(
      regions[0], task->regions[0], FID_DATA, ctx, runtime);
    assert(regions.size() == 2 || regions.size() == 4);
    assert(task->regions.size() == regions.size());
    if (regions.size() == 2) {
      Domain in0_domain = runtime->get_index_space_domain(
        ctx, task->regions[1].region.get_index_space());
      assert(in0_domain == out_grad_domain);
      in0_ptr = helperGetTensorPointerRO<float>(
        regions[1], task->regions[1], FID_DATA, ctx, runtime);
      in1_ptr = in0_ptr;
      in1_grad_ptr = in0_grad_ptr;
      out_grad_ptr = in0_grad_ptr;
    } else {
      Domain in0_domain = runtime->get_index_space_domain(
        ctx, task->regions[1].region.get_index_space());
      Domain in1_domain = runtime->get_index_space_domain(
        ctx, task->regions[2].region.get_index_space());
      assert(in0_domain == out_grad_domain);
      //assert(in1_domain == out_grad_domain);
      in0_ptr = helperGetTensorPointerRO<float>(
        regions[1], task->regions[1], FID_DATA, ctx, runtime);
      in1_ptr = helperGetTensorPointerRO<float>(
        regions[2], task->regions[2], FID_DATA, ctx, runtime);
      in1_grad_ptr = helperGetTensorPointerRW<float>(
        regions[3], task->regions[3], FID_DATA, ctx, runtime);
      out_grad_ptr = in0_grad_ptr;
    }
  } else {
    int rid = 0;
    out_grad_ptr = helperGetTensorPointerRO<float>(
      regions[rid], task->regions[rid], FID_DATA, ctx, runtime);
    rid ++;
    Domain in0_domain = runtime->get_index_space_domain(
      ctx, task->regions[rid].region.get_index_space());
    in0_ptr = helperGetTensorPointerRO<float>(
      regions[rid], task->regions[rid], FID_DATA, ctx, runtime);
    rid++;
    if (m->trainableInputs[0]) {
      Domain in0_grad_domain = runtime->get_index_space_domain(
        ctx, task->regions[rid].region.get_index_space());
      assert(in0_domain == in0_grad_domain);
      in0_grad_ptr = helperGetTensorPointerRW<float>(
        regions[rid], task->regions[rid], FID_DATA, ctx, runtime);
      rid++;
    }
    if (m->has_same_operands) {
      // in0 == in1
      in1_ptr = in0_ptr;
      in1_grad_ptr = in0_grad_ptr;
    } else {
      Domain in1_domain = runtime->get_index_space_domain(
        ctx, task->regions[rid].region.get_index_space());
      in1_ptr = helperGetTensorPointerRO<float>(
        regions[rid], task->regions[rid], FID_DATA, ctx, runtime);
      rid++;
      if (m->trainableInputs[1]) {
        Domain in1_grad_domain = runtime->get_index_space_domain(
          ctx, task->regions[rid].region.get_index_space());
        //assert(out_grad_domain == in1_domain);
        assert(in1_domain == in1_grad_domain);
        in1_grad_ptr = helperGetTensorPointerRW<float>(
          regions[rid], task->regions[rid], FID_DATA, ctx, runtime);
        rid++;
      }
    }
    assert(task->regions.size() == rid);
    assert(task->regions.size() == regions.size());
  }

>>>>>>> 581fad8b
  cudaStream_t stream;
  checkCUDA(get_legion_stream(&stream));
  cudaEvent_t t_start, t_end;
  if (m->profiling) {
    cudaEventCreate(&t_start);
    cudaEventCreate(&t_end);
    cudaEventRecord(t_start, stream);
  }

  ElementBinary::backward_kernel(m, out_grad_ptr, in1_ptr, in2_ptr, in1_grad_ptr, in2_grad_ptr, stream);
  //elewise_binary_backward_kernel<<<GET_BLOCKS(out_grad_domain.get_volume()), CUDA_NUM_THREADS>>>(
    //out_grad_domain.get_volume(), alpha, alpha, ele->op_type, out_grad_ptr, in1_ptr, in2_ptr,
    //in1_grad_ptr, in2_grad_ptr);
  if (m->profiling) {
    cudaEventRecord(t_end, stream);
    checkCUDA(cudaEventSynchronize(t_end));
    float elapsed = 0;
    checkCUDA(cudaEventElapsedTime(&elapsed, t_start, t_end));
    cudaEventDestroy(t_start);
    cudaEventDestroy(t_end);
    char const *opName;
    switch (m->op_type) {
      case OP_EW_ADD:
        opName = "Add";
        break;
      case OP_EW_SUB:
        opName = "Sub";
        break;
      case OP_EW_MUL:
        opName = "Mul";
        break;
      case OP_EW_DIV:
        opName = "Div";
        break;
      default:
        assert(false);
    }
    printf("[%s] backward time (CB) = %.2fms\n", opName, elapsed);
  }
<<<<<<< HEAD
=======

}

void ElementBinary::backward(const FFModel& ff)
{
  ArgumentMap argmap;
  Context ctx = ff.config.lg_ctx;
  Runtime* runtime = ff.config.lg_hlr;
  Domain domain = runtime->get_index_space_domain(ctx, task_is);
  switch (domain.get_dim()) {
#define DIMFUNC(DIM) \
    case DIM: \
    { \
      Rect<DIM> rect = domain; \
      int idx = 0; \
      for (PointInRectIterator<DIM> it(rect); it(); it++) { \
        OpMeta* mp = meta[idx++]; \
        argmap.set_point(*it, TaskArgument(&mp, sizeof(OpMeta*))); \
      } \
      break; \
    }
    LEGION_FOREACH_N(DIMFUNC)
#undef DIMFUNC
    default:
      assert(false);
  }

  IndexLauncher launcher(ELEMENTBINARY_BWD_TASK_ID, task_is,
      TaskArgument(NULL, 0), argmap,
      Predicate::TRUE_PRED, false/*must*/, 0/*mapper_id*/,
      FFConfig::get_hash_id(std::string(name)));
  if (inplace_a) {
    // regions[0](I/O): output_grad
    launcher.add_region_requirement(
      RegionRequirement(outputs[0].part_grad, 0/*projection id*/,
                        READ_WRITE, EXCLUSIVE, outputs[0].region_grad));
    launcher.add_field(0, FID_DATA);
    // regions[1](I): input0
    launcher.add_region_requirement(
      RegionRequirement(input_lps[0], 0/*projection id*/,
                        READ_ONLY, EXCLUSIVE, inputs[0].region));
    launcher.add_field(1, FID_DATA);
    if (inputs[0].region != inputs[1].region) {
      // regions[3](I): input1
      launcher.add_region_requirement(
        RegionRequirement(input_lps[1], 0/*projection id*/,
                          READ_ONLY, EXCLUSIVE, inputs[1].region));
      launcher.add_field(2, FID_DATA);
      // regions[4](I/O): input1_grad
      launcher.add_region_requirement(
        RegionRequirement(input_grad_lps[1], 0/*projection id*/,
                          READ_WRITE, EXCLUSIVE, inputs[1].region_grad));
      launcher.add_field(3, FID_DATA);
    }
  } else {
    int rid = 0;
    // regions[0](I): output_grad
    launcher.add_region_requirement(
      RegionRequirement(outputs[0].part_grad, 0/*projection id*/,
                        READ_ONLY, EXCLUSIVE, outputs[0].region_grad));
    launcher.add_field(rid++, FID_DATA);
    // regions[1](I): input0
    launcher.add_region_requirement(
      RegionRequirement(input_lps[0], 0/*projection id*/,
                        READ_ONLY, EXCLUSIVE, inputs[0].region));
    launcher.add_field(rid++, FID_DATA);
    // regions[2](I/O): input0_grad
    if (trainableInputs[0]) {
      launcher.add_region_requirement(
        RegionRequirement(input_grad_lps[0], 0/*projection id*/,
                          READ_WRITE, EXCLUSIVE, inputs[0].region_grad));
      launcher.add_field(rid++, FID_DATA);
    }
    if (inputs[0].region != inputs[1].region) {
      // regions[3](I): input1
      launcher.add_region_requirement(
        RegionRequirement(input_lps[1], 0/*projection id*/,
                          READ_ONLY, EXCLUSIVE, inputs[1].region));
      launcher.add_field(rid++, FID_DATA);
      // regions[4](I/O): input1_grad
      if (trainableInputs[1]) {
        launcher.add_region_requirement(
          RegionRequirement(input_grad_lps[1], 0/*projection id*/,
                            READ_WRITE, EXCLUSIVE, inputs[1].region_grad));
        launcher.add_field(rid++, FID_DATA);
      }
    }
  }
  runtime->execute_index_space(ctx, launcher);
>>>>>>> 581fad8b
}

ElementBinaryMeta::ElementBinaryMeta(FFHandler handler)
: OpMeta(handler)
{
  checkCUDNN(cudnnCreateTensorDescriptor(&input1Tensor));
  checkCUDNN(cudnnCreateTensorDescriptor(&input2Tensor));
  checkCUDNN(cudnnCreateTensorDescriptor(&outputTensor));
  checkCUDNN(cudnnCreateOpTensorDescriptor(&opDesc));
  checkCUDNN(cudnnCreateReduceTensorDescriptor(&reduceAddDesc));
  op_type = OP_NOOP;
}

}; // namespace FlexFlow<|MERGE_RESOLUTION|>--- conflicted
+++ resolved
@@ -21,218 +21,12 @@
 using Legion::Domain;
 using Legion::coord_t;
 
-<<<<<<< HEAD
 /*static*/
 void ElementBinary::init_kernel(ElementBinaryMeta* m,
                                    const Domain& input1_domain,
                                    const Domain& input2_domain,
                                    const Domain& output_domain)
 {
-=======
-Tensor FFModel::multiply(const Tensor& in1,
-                         const Tensor& in2,
-                         bool inplace_a,
-                         char const *name)
-{
-  return this->binary(OP_EW_MUL, in1, in2, inplace_a, name);
-}
-
-Tensor FFModel::divide(const Tensor& in1,
-                       const Tensor& in2,
-                       bool inplace_a,
-                       char const *name)
-{
-  return this->binary(OP_EW_DIV, in1, in2, inplace_a, name);
-}
-
-ElementBinary::ElementBinary(FFModel& model,
-                             OperatorType _op_type,
-                             const Tensor& in1,
-                             const Tensor& in2,
-                             bool _inplace_a,
-                             const char* name)
-: Op(
-    model,
-    _op_type,
-    name,
-    in1,
-    in2
-  ),
-  inplace_a(_inplace_a),
-  has_same_operands(false)
-{
-  numOutputs = 1;
-  numWeights = 0;
-  int dim = std::max(in1.numDim, in2.numDim);
-  outputs[0].numDim = dim;
-  for (int i = 0; i < dim; i++) {
-    if (i >= in1.numDim) {
-      outputs[0].adim[i] = in2.adim[i];
-    } else if (i >= in2.numDim) {
-      outputs[0].adim[i] = in1.adim[i];
-    } else if (in1.adim[i] == in2.adim[i]) {
-      outputs[0].adim[i] = in1.adim[i];
-    } else if (in1.adim[i] == 1 || in2.adim[i] == 1) {
-      // This is okay since one of them is 1
-      outputs[0].adim[i] = in1.adim[i] * in2.adim[i];
-    } else {
-      assert(false && "Operands could not be broadcast together");
-      exit(0);
-    }
-  }
-}
-
-bool ElementBinary::can_inplace_output(void)
-{
-  if (op_type == OP_EW_ADD || op_type == OP_EW_MUL) {
-    // TODO: Currently assume that we always inplace_a
-    if (outputs[0].numDim != inputs[0].numDim)
-      return false;
-    for (int i = 0; i < inputs[0].numDim; i++) {
-      if (inputs[0].adim[i] != outputs[0].adim[i])
-        return false;
-    }
-    return false;
-  }
-  return false;
-}
-
-bool ElementBinary::has_inplace_output(void)
-{
-  return inplace_a;
-}
-
-void ElementBinary::do_inplace_output(void)
-{
-  inplace_a = true;
-}
-
-void ElementBinary::create_weights(FFModel& model)
-{
-  // Do nothing
-}
-
-void ElementBinary::create_output_and_partition(FFModel& model)
-{
-  int odim = outputs[0].numDim;
-  for (int idx = 0; idx < 2; idx ++) {
-    int idim = inputs[idx].numDim;
-    switch (odim * MAX_TENSOR_DIM + idim) {
-#define DIMFUNC(ODIM, IDIM) \
-      case ODIM * MAX_TENSOR_DIM + IDIM: \
-      { \
-        create_output_and_partition_with_dim<ODIM, IDIM>(model, idx); \
-        break; \
-      }
-      LEGION_FOREACH_NN(DIMFUNC)
-#undef DIMFUNC
-      default:
-      {
-        // Unsupported dim for ElementWiseBinary operator
-        assert(false);
-      }
-    }
-  }
-}
-
-template<int ODIM, int IDIM>
-void ElementBinary::create_output_and_partition_with_dim(FFModel& model, int idx)
-{
-  // Retrive the task indexspace for the op
-  task_is = IndexSpaceT<ODIM>(model.get_or_create_task_is(ODIM, name));
-  Context ctx = model.config.lg_ctx;
-  Runtime* runtime = model.config.lg_hlr;
-  Domain part_rect = runtime->get_index_space_domain(ctx, task_is);
-  if (inplace_a && idx == 0) {
-    assert(IDIM == ODIM);
-    outputs[0] = inputs[0];
-    outputs[0].owner_op = this;
-    outputs[0].owner_idx = 0;
-    Domain input_rect = runtime->get_index_partition_color_space(
-      ctx, inputs[idx].part.get_index_partition());
-    // inplace_a require part_rect == inputs[0].part_rect
-    assert(input_rect == part_rect);
-    if (input_rect == part_rect) {
-      input_lps[idx] = inputs[idx].part;
-      input_grad_lps[idx] = inputs[idx].part_grad;
-    } else {
-      model.create_disjoint_partition<ODIM>(
-          inputs[idx], IndexSpaceT<ODIM>(task_is), input_lps[idx], input_grad_lps[idx]);
-    }
-    return;
-  }
-  // Create output tensor when idx == 0
-  if (idx == 0) {
-    int dims[ODIM];
-    for (int i = 0; i < ODIM; i++)
-      dims[i] = outputs[0].adim[ODIM-1-i];
-    outputs[0] = model.create_tensor<ODIM>(dims, DT_FLOAT, this);
-    outputs[0].owner_op = this;
-    outputs[0].owner_idx = 0;
-  }
-  Domain input_rect = runtime->get_index_partition_color_space(
-      ctx, inputs[idx].part.get_index_partition());
-  if (input_rect == part_rect) {
-    input_lps[idx] = inputs[idx].part;
-    input_grad_lps[idx] = inputs[idx].part_grad;
-  } else if (IDIM == ODIM) {
-    model.create_disjoint_partition<IDIM>(
-        inputs[idx], IndexSpaceT<IDIM>(task_is), input_lps[idx], input_grad_lps[idx]);
-  } else {
-    model.create_data_parallel_partition_with_diff_dims<IDIM, ODIM>(
-        inputs[idx], (IndexSpaceT<ODIM>)task_is, input_lps[idx], input_grad_lps[idx]);
-  }
-}
-
-__host__
-OpMeta* ElementBinary::init_task(const Task* task,
-                                 const std::vector<PhysicalRegion> &regions,
-                                 Context ctx, Runtime* runtime)
-{
-  ElementBinary* eb = (ElementBinary*) task->args;
-  FFHandler handle = *((FFHandler*) task->local_args);
-  ElementBinaryMeta* m = new ElementBinaryMeta(handle);
-  m->op_type = eb->op_type;
-  m->profiling = eb->profiling;
-  m->inplace_a = eb->inplace_a;
-  m->has_same_operands = eb->has_same_operands;
-  m->trainableInputs[0] = eb->trainableInputs[0];
-  m->trainableInputs[1] = eb->trainableInputs[1];
-  Domain input1_domain = runtime->get_index_space_domain(
-    ctx, task->regions[0].region.get_index_space());
-  Domain input2_domain, output_domain;
-  size_t num_regions = 1;
-  if (!m->has_same_operands) {
-    input2_domain = runtime->get_index_space_domain(
-        ctx, task->regions[num_regions].region.get_index_space());
-    num_regions ++;
-  } else {
-    input2_domain = input1_domain;
-  }
-  if (!m->inplace_a) {
-    output_domain = runtime->get_index_space_domain(
-        ctx, task->regions[num_regions].region.get_index_space());
-    num_regions ++;
-    // check that input can broadcast to output
-    for (int i = 0; i < output_domain.dim; i++) {
-      int output_dim_size = output_domain.hi()[i] - output_domain.lo()[i] + 1;
-      if (i < input1_domain.dim) {
-        int input1_dim_size = input1_domain.hi()[i] - input1_domain.lo()[i] + 1;
-        assert(input1_dim_size == output_dim_size || input1_dim_size == 1);
-      }
-      if (i < input2_domain.dim) {
-        int input2_dim_size = input2_domain.hi()[i] - input2_domain.lo()[i] + 1;
-        assert(input2_dim_size == output_dim_size || input2_dim_size == 1);
-      }
-    }
-  } else {
-    output_domain = input1_domain;
-  }
-  m->broadcast_input1 = (output_domain != input1_domain);
-  m->broadcast_input2 = (output_domain != input2_domain);
-  assert(task->regions.size() == regions.size());
-  assert(regions.size() == num_regions);
->>>>>>> 581fad8b
   cudnnOpTensorOp_t mode;
   switch (m->op_type) {
     case OP_EW_ADD:
@@ -347,65 +141,6 @@
                                            const float* in2_ptr,
                                            float* out_ptr)
 {
-<<<<<<< HEAD
-=======
-  //const ElementBinary* ele = (const ElementBinary*) task->args;
-  const ElementBinaryMeta* m = *((ElementBinaryMeta**) task->local_args);
-  Domain in1_domain = runtime->get_index_space_domain(
-    ctx, task->regions[0].region.get_index_space());
-  if (!m->has_same_operands) {
-    Domain in2_domain = runtime->get_index_space_domain(
-      ctx, task->regions[1].region.get_index_space());
-    // Currently only support broadcast for add and sub
-    if (in1_domain != in2_domain) {
-      assert(m->op_type == OP_EW_SUB || m->op_type == OP_EW_ADD);
-    }
-  }
-  const float* in1_ptr = NULL, *in2_ptr = NULL;
-  float *out_ptr = NULL;
-  if (m->inplace_a) {
-    if (m->has_same_operands) {
-      assert(regions.size() == 1);
-      assert(task->regions.size() == 1);
-      out_ptr = helperGetTensorPointerRW<float>(
-          regions[0], task->regions[0], FID_DATA, ctx, runtime);
-      in2_ptr = out_ptr;
-      in1_ptr = out_ptr;
-    } else {
-      assert(regions.size() == 2);
-      assert(task->regions.size() == 2);
-      out_ptr = helperGetTensorPointerRW<float>(
-          regions[0], task->regions[0], FID_DATA, ctx, runtime);
-      in2_ptr = helperGetTensorPointerRO<float>(
-          regions[1], task->regions[1], FID_DATA, ctx, runtime);
-      in1_ptr = out_ptr;
-    }
-  } else {
-    if (m->has_same_operands) {
-      assert(regions.size() == 2);
-      assert(task->regions.size() == 2);
-      Domain out_domain = runtime->get_index_space_domain(
-          ctx, task->regions[1].region.get_index_space());
-      in1_ptr = helperGetTensorPointerRO<float>(
-          regions[0], task->regions[0], FID_DATA, ctx, runtime);
-      in2_ptr = in1_ptr;
-      out_ptr = helperGetTensorPointerWO<float>(
-          regions[1], task->regions[1], FID_DATA, ctx, runtime);
-    } else {
-      assert(regions.size() == 3);
-      assert(task->regions.size() == 3);
-      Domain out_domain = runtime->get_index_space_domain(
-          ctx, task->regions[2].region.get_index_space());
-      in1_ptr = helperGetTensorPointerRO<float>(
-          regions[0], task->regions[0], FID_DATA, ctx, runtime);
-      in2_ptr = helperGetTensorPointerRO<float>(
-          regions[1], task->regions[1], FID_DATA, ctx, runtime);
-      out_ptr = helperGetTensorPointerWO<float>(
-          regions[2], task->regions[2], FID_DATA, ctx, runtime);
-    }
-  }
-
->>>>>>> 581fad8b
   cudaStream_t stream;
   checkCUDA(get_legion_stream(&stream));
 
@@ -560,86 +295,6 @@
                                             float* in1_grad_ptr,
                                             float* in2_grad_ptr)
 {
-<<<<<<< HEAD
-=======
-  //const ElementBinary* ele = (const ElementBinary*) task->args;
-  const ElementBinaryMeta* m = *((ElementBinaryMeta**) task->local_args);
-  const float *in0_ptr = NULL, *in1_ptr = NULL, *out_grad_ptr = NULL;
-  float *in0_grad_ptr = NULL, *in1_grad_ptr = NULL;
-  Domain out_grad_domain = runtime->get_index_space_domain(
-    ctx, task->regions[0].region.get_index_space());
-  if (m->inplace_a) {
-    in0_grad_ptr = helperGetTensorPointerRW<float>(
-      regions[0], task->regions[0], FID_DATA, ctx, runtime);
-    assert(regions.size() == 2 || regions.size() == 4);
-    assert(task->regions.size() == regions.size());
-    if (regions.size() == 2) {
-      Domain in0_domain = runtime->get_index_space_domain(
-        ctx, task->regions[1].region.get_index_space());
-      assert(in0_domain == out_grad_domain);
-      in0_ptr = helperGetTensorPointerRO<float>(
-        regions[1], task->regions[1], FID_DATA, ctx, runtime);
-      in1_ptr = in0_ptr;
-      in1_grad_ptr = in0_grad_ptr;
-      out_grad_ptr = in0_grad_ptr;
-    } else {
-      Domain in0_domain = runtime->get_index_space_domain(
-        ctx, task->regions[1].region.get_index_space());
-      Domain in1_domain = runtime->get_index_space_domain(
-        ctx, task->regions[2].region.get_index_space());
-      assert(in0_domain == out_grad_domain);
-      //assert(in1_domain == out_grad_domain);
-      in0_ptr = helperGetTensorPointerRO<float>(
-        regions[1], task->regions[1], FID_DATA, ctx, runtime);
-      in1_ptr = helperGetTensorPointerRO<float>(
-        regions[2], task->regions[2], FID_DATA, ctx, runtime);
-      in1_grad_ptr = helperGetTensorPointerRW<float>(
-        regions[3], task->regions[3], FID_DATA, ctx, runtime);
-      out_grad_ptr = in0_grad_ptr;
-    }
-  } else {
-    int rid = 0;
-    out_grad_ptr = helperGetTensorPointerRO<float>(
-      regions[rid], task->regions[rid], FID_DATA, ctx, runtime);
-    rid ++;
-    Domain in0_domain = runtime->get_index_space_domain(
-      ctx, task->regions[rid].region.get_index_space());
-    in0_ptr = helperGetTensorPointerRO<float>(
-      regions[rid], task->regions[rid], FID_DATA, ctx, runtime);
-    rid++;
-    if (m->trainableInputs[0]) {
-      Domain in0_grad_domain = runtime->get_index_space_domain(
-        ctx, task->regions[rid].region.get_index_space());
-      assert(in0_domain == in0_grad_domain);
-      in0_grad_ptr = helperGetTensorPointerRW<float>(
-        regions[rid], task->regions[rid], FID_DATA, ctx, runtime);
-      rid++;
-    }
-    if (m->has_same_operands) {
-      // in0 == in1
-      in1_ptr = in0_ptr;
-      in1_grad_ptr = in0_grad_ptr;
-    } else {
-      Domain in1_domain = runtime->get_index_space_domain(
-        ctx, task->regions[rid].region.get_index_space());
-      in1_ptr = helperGetTensorPointerRO<float>(
-        regions[rid], task->regions[rid], FID_DATA, ctx, runtime);
-      rid++;
-      if (m->trainableInputs[1]) {
-        Domain in1_grad_domain = runtime->get_index_space_domain(
-          ctx, task->regions[rid].region.get_index_space());
-        //assert(out_grad_domain == in1_domain);
-        assert(in1_domain == in1_grad_domain);
-        in1_grad_ptr = helperGetTensorPointerRW<float>(
-          regions[rid], task->regions[rid], FID_DATA, ctx, runtime);
-        rid++;
-      }
-    }
-    assert(task->regions.size() == rid);
-    assert(task->regions.size() == regions.size());
-  }
-
->>>>>>> 581fad8b
   cudaStream_t stream;
   checkCUDA(get_legion_stream(&stream));
   cudaEvent_t t_start, t_end;
@@ -679,98 +334,6 @@
     }
     printf("[%s] backward time (CB) = %.2fms\n", opName, elapsed);
   }
-<<<<<<< HEAD
-=======
-
-}
-
-void ElementBinary::backward(const FFModel& ff)
-{
-  ArgumentMap argmap;
-  Context ctx = ff.config.lg_ctx;
-  Runtime* runtime = ff.config.lg_hlr;
-  Domain domain = runtime->get_index_space_domain(ctx, task_is);
-  switch (domain.get_dim()) {
-#define DIMFUNC(DIM) \
-    case DIM: \
-    { \
-      Rect<DIM> rect = domain; \
-      int idx = 0; \
-      for (PointInRectIterator<DIM> it(rect); it(); it++) { \
-        OpMeta* mp = meta[idx++]; \
-        argmap.set_point(*it, TaskArgument(&mp, sizeof(OpMeta*))); \
-      } \
-      break; \
-    }
-    LEGION_FOREACH_N(DIMFUNC)
-#undef DIMFUNC
-    default:
-      assert(false);
-  }
-
-  IndexLauncher launcher(ELEMENTBINARY_BWD_TASK_ID, task_is,
-      TaskArgument(NULL, 0), argmap,
-      Predicate::TRUE_PRED, false/*must*/, 0/*mapper_id*/,
-      FFConfig::get_hash_id(std::string(name)));
-  if (inplace_a) {
-    // regions[0](I/O): output_grad
-    launcher.add_region_requirement(
-      RegionRequirement(outputs[0].part_grad, 0/*projection id*/,
-                        READ_WRITE, EXCLUSIVE, outputs[0].region_grad));
-    launcher.add_field(0, FID_DATA);
-    // regions[1](I): input0
-    launcher.add_region_requirement(
-      RegionRequirement(input_lps[0], 0/*projection id*/,
-                        READ_ONLY, EXCLUSIVE, inputs[0].region));
-    launcher.add_field(1, FID_DATA);
-    if (inputs[0].region != inputs[1].region) {
-      // regions[3](I): input1
-      launcher.add_region_requirement(
-        RegionRequirement(input_lps[1], 0/*projection id*/,
-                          READ_ONLY, EXCLUSIVE, inputs[1].region));
-      launcher.add_field(2, FID_DATA);
-      // regions[4](I/O): input1_grad
-      launcher.add_region_requirement(
-        RegionRequirement(input_grad_lps[1], 0/*projection id*/,
-                          READ_WRITE, EXCLUSIVE, inputs[1].region_grad));
-      launcher.add_field(3, FID_DATA);
-    }
-  } else {
-    int rid = 0;
-    // regions[0](I): output_grad
-    launcher.add_region_requirement(
-      RegionRequirement(outputs[0].part_grad, 0/*projection id*/,
-                        READ_ONLY, EXCLUSIVE, outputs[0].region_grad));
-    launcher.add_field(rid++, FID_DATA);
-    // regions[1](I): input0
-    launcher.add_region_requirement(
-      RegionRequirement(input_lps[0], 0/*projection id*/,
-                        READ_ONLY, EXCLUSIVE, inputs[0].region));
-    launcher.add_field(rid++, FID_DATA);
-    // regions[2](I/O): input0_grad
-    if (trainableInputs[0]) {
-      launcher.add_region_requirement(
-        RegionRequirement(input_grad_lps[0], 0/*projection id*/,
-                          READ_WRITE, EXCLUSIVE, inputs[0].region_grad));
-      launcher.add_field(rid++, FID_DATA);
-    }
-    if (inputs[0].region != inputs[1].region) {
-      // regions[3](I): input1
-      launcher.add_region_requirement(
-        RegionRequirement(input_lps[1], 0/*projection id*/,
-                          READ_ONLY, EXCLUSIVE, inputs[1].region));
-      launcher.add_field(rid++, FID_DATA);
-      // regions[4](I/O): input1_grad
-      if (trainableInputs[1]) {
-        launcher.add_region_requirement(
-          RegionRequirement(input_grad_lps[1], 0/*projection id*/,
-                            READ_WRITE, EXCLUSIVE, inputs[1].region_grad));
-        launcher.add_field(rid++, FID_DATA);
-      }
-    }
-  }
-  runtime->execute_index_space(ctx, launcher);
->>>>>>> 581fad8b
 }
 
 ElementBinaryMeta::ElementBinaryMeta(FFHandler handler)
