/* Copyright 2019 Stanford
 *
 * Licensed under the Apache License, Version 2.0 (the "License");
 * you may not use this file except in compliance with the License.
 * You may obtain a copy of the License at
 *
 *     http://www.apache.org/licenses/LICENSE-2.0
 *
 * Unless required by applicable law or agreed to in writing, software
 * distributed under the License is distributed on an "AS IS" BASIS,
 * WITHOUT WARRANTIES OR CONDITIONS OF ANY KIND, either express or implied.
 * See the License for the specific language governing permissions and
 * limitations under the License.
 */

#include "model.h"
#include "mapper.h"
#include "dirent.h"

using namespace std;

LegionRuntime::Logger::Category log_model("ff");

void Tensor::inline_map(FFConfig &config)
{
  printf("inline map tensor\n");
  Context ctx = config.lg_ctx;
  Runtime* runtime = config.lg_hlr;

  RegionRequirement region_req(region, READ_WRITE, EXCLUSIVE, region);
  region_req.add_field(FID_DATA);
  InlineLauncher inline_launcher(region_req);
  physical_region = runtime->map_region(ctx, inline_launcher);
  physical_region.wait_until_valid();
}

void Tensor::inline_unmap(FFConfig &config)
{
  printf("inline unmap tensor\n");
  Context ctx = config.lg_ctx;
  Runtime* runtime = config.lg_hlr;
  assert(physical_region.is_valid() == true);
  runtime->unmap_region(ctx, physical_region);
}

template<typename T>
T* Tensor::get_raw_ptr(FFConfig &config)
{
  Context ctx = config.lg_ctx;
  Runtime* runtime = config.lg_hlr;
  RegionRequirement region_req(region, READ_WRITE, EXCLUSIVE, region);
  region_req.add_field(FID_DATA);
  T *raw_ptr = NULL;
  if (numDim == 1) {
    TensorAccessorW<T, 1> acc(physical_region, region_req, FID_DATA, ctx, runtime, true);
    raw_ptr = (T*)acc.ptr;
  } else if (numDim == 2) {
    TensorAccessorW<T, 2> acc(physical_region, region_req, FID_DATA, ctx, runtime, true);
    raw_ptr = (T*)acc.ptr;
  } else if (numDim == 3) {
    TensorAccessorW<T, 3> acc(physical_region, region_req, FID_DATA, ctx, runtime, true);
    raw_ptr = (T*)acc.ptr;
  } else if (numDim == 4) {
    TensorAccessorW<T, 4> acc(physical_region, region_req, FID_DATA, ctx, runtime, true);
    raw_ptr = (T*)acc.ptr;
  } else {
    printf("wrong numDim %d", numDim);
    assert(0);
  }
  return raw_ptr;
}

void Tensor::attach_raw_ptr(FFConfig &config, void *raw_ptr, bool column_major)
{
  Context ctx = config.lg_ctx;
  Runtime* runtime = config.lg_hlr;
  AttachLauncher launcher(EXTERNAL_INSTANCE, region, region);
  std::vector<FieldID> fields(1, FID_DATA);
  const Memory local_sysmem = Machine::MemoryQuery(Machine::get_machine())
       .has_affinity_to(runtime->get_executing_processor(ctx))
       .only_kind(Memory::SYSTEM_MEM)
       .first();
  launcher.attach_array_soa(raw_ptr, column_major,
                            fields, local_sysmem);
  physical_region = runtime->attach_external_resource(ctx, launcher);
}

void Tensor::detach_raw_ptr(FFConfig &config)
{
  Context ctx = config.lg_ctx;
  Runtime* runtime = config.lg_hlr;
  runtime->detach_external_resource(ctx, physical_region);
}

bool Tensor::get_input_sub_tensor(const ParallelConfig& pc,
                                  Tensor& tensor,
                                  OperatorType type)
{
  //TODO: consider reduction dim for conv2d and linear
  if (pc.nDims != numDim)
    return false;
  for (int i = 0; i < numDim; i++)
    if (adim[i] % pc.dim[i] != 0)
      return false;
  tensor.numDim = numDim;
  for (int i = 0; i < numDim; i++)
    tensor.adim[i] = adim[i] / pc.dim[i];
  tensor.data_type = data_type;
  return true;
}

bool Tensor::get_output_sub_tensor(const ParallelConfig& pc,
                                   Tensor& tensor,
                                   OperatorType type)
{
  if (pc.nDims != numDim)
    return false;
  for (int i = 0; i < numDim; i++)
    if (adim[i] % pc.dim[i] != 0)
      return false;
  tensor.numDim = numDim;
  for (int i = 0; i < numDim; i++)
    tensor.adim[i] = adim[i] / pc.dim[i];
  tensor.data_type = data_type;
  return true;
}

size_t Tensor::get_volume()
{
  size_t volume = 1;
  for (int i = 0; i < numDim; i++)
    volume *= adim[i];
  return volume;
}

Op::Op(FFModel& model,
       OperatorType _op_type,
       const std::string& _name,
       const Tensor& _input)
: op_type(_op_type), numInputs(1), numWeights(0), numOutputs(1)
{
  std::string pcname = _name + "_" + std::to_string(model.op_global_guid++);
  assert(pcname.length() < MAX_OPNAME);
  std::strcpy(name, pcname.c_str());
  inputs[0] = _input;
  //for (int i = 0; i < numInputs; i++) {
  //  trainableInputs[i] = true;
  //  resetInputGrads[i] = true;
  //}
  for (int i = 0; i < MAX_NUM_OUTPUTS; i++) {
    outputs[i].owner_op = this;
    outputs[i].owner_idx = i;
    outputs[i].data_type = inputs[0].data_type;
  }
}

Op::Op(FFModel& model,
       OperatorType _op_type,
       const Op* shared_op,
       const std::string& _name,
       const Tensor& _input)
: op_type(_op_type), numInputs(1), numWeights(0), numOutputs(1)
{
  std::string pcname;
  if (shared_op == NULL) {
    pcname = _name + "_" + std::to_string(model.op_global_guid++);
  } else {
    pcname = std::string(shared_op->name);
  }
  assert(pcname.length() < MAX_OPNAME);
  std::strcpy(name, pcname.c_str());
  inputs[0] = _input;
  //for (int i = 0; i < numInputs; i++) {
  //  trainableInputs[i] = true;
  //  resetInputGrads[i] = true;
  //}
  for (int i = 0; i < MAX_NUM_OUTPUTS; i++) {
    outputs[i].owner_op = this;
    outputs[i].owner_idx = i;
    outputs[i].data_type = inputs[0].data_type;
  }
}

Op::Op(FFModel& model,
       OperatorType _op_type,
       const std::string& _name,
       const Tensor& _input1,
       const Tensor& _input2)
: op_type(_op_type), numInputs(2), numWeights(0), numOutputs(1)
{
  std::string pcname = _name + "_" + std::to_string(model.op_global_guid++);
  assert(pcname.length() < MAX_OPNAME);
  std::strcpy(name, pcname.c_str());
  inputs[0] = _input1;
  inputs[1] = _input2;
  //for (int i = 0; i < numInputs; i++) {
  //  trainableInputs[i] = true;
  //  resetInputGrads[i] = true;
  //}
  for (int i = 0; i < MAX_NUM_OUTPUTS; i++) {
    outputs[i].owner_op = this;
    outputs[i].owner_idx = i;
    outputs[i].data_type = inputs[0].data_type;
  }
}

Op::Op(FFModel& model,
       OperatorType _op_type,
       const std::string& _name,
       int n, const Tensor* _inputs)
: op_type(_op_type), numInputs(n), numWeights(0), numOutputs(1)
{
  std::string pcname = _name + "_" + std::to_string(model.op_global_guid++);
  assert(pcname.length() < MAX_OPNAME);
  assert(n <= MAX_NUM_INPUTS);
  std::strcpy(name, pcname.c_str());
  for (int i = 0; i < n; i++)
    inputs[i] = _inputs[i];
  //for (int i = 0; i < numInputs; i++) {
  //  trainableInputs[i] = true;
  //  resetInputGrads[i] = true;
  //}
  for (int i = 0; i < MAX_NUM_OUTPUTS; i++) {
    outputs[i].owner_op = this;
    outputs[i].owner_idx = i;
    outputs[i].data_type = inputs[0].data_type;
  }
}

Op::Op(FFModel& model,
       OperatorType _op_type,
       const std::string& _name,
       int _numInputs)
: op_type(_op_type), numInputs(_numInputs), numWeights(0), numOutputs(1)
{
  std::string pcname = _name + "_" + std::to_string(model.op_global_guid++);
  assert(pcname.length() < MAX_OPNAME);
  std::strcpy(name, pcname.c_str());
  //for (int i = 0; i < numInputs; i++) {
  //  trainableInputs[i] = true;
  //  resetInputGrads[i] = true;
  //}
  for (int i = 0; i < MAX_NUM_OUTPUTS; i++) {
    outputs[i].owner_op = this;
    outputs[i].owner_idx = i;
    outputs[i].data_type = inputs[0].data_type;
  }
}

Parameter* Op::get_parameter(int index)
{
  assert(index < numWeights);
  return &weights[index];
}

void Op::zero_grad(const FFModel& ff)
{
  Runtime* runtime = ff.config.lg_hlr;
  Context ctx = ff.config.lg_ctx;
  ArgumentMap argmap;
  IndexLauncher launcher(ZERO_INIT_TASK_ID, task_is,
                         TaskArgument(NULL, 0), argmap,
                         Predicate::TRUE_PRED, false/*must*/, 0/*mapper_id*/,
                         FFConfig::get_hash_id(std::string(name)));
  for (int i = 0; i < numWeights; i++) {
    launcher.add_region_requirement(
        RegionRequirement(weights[i].part_grad, 0/*projection id*/,
                          WRITE_ONLY, EXCLUSIVE, weights[i].region_grad));
    launcher.add_field(i, FID_DATA);
  }
  for (int i = 0; i < numOutputs; i++) {
    launcher.add_region_requirement(
        RegionRequirement(outputs[i].part_grad, 0/*projection id*/,
                          WRITE_ONLY, EXCLUSIVE, outputs[i].region_grad));
    //LogicalRegion lr = outputs[i].region_grad;
    //printf("zero_grad:output[%d]: region(%d,%d,%d)\n", i, lr.get_index_space().get_id(), lr.get_field_space().get_id(), lr.get_tree_id());
    launcher.add_field(i + numWeights, FID_DATA);
  }
  runtime->execute_index_space(ctx, launcher);
}

ParallelConfig Op::get_data_parallel_config(const FFModel& ff) const
{
  int num_parts = ff.config.workersPerNode * ff.config.numNodes;
  ParallelConfig pc;
  pc.device_type = ParallelConfig::GPU;
  pc.nDims = outputs[0].numDim;
  for (int i = 0; i < pc.nDims; i++)
    pc.dim[i] = i == pc.nDims - 1 ? num_parts : 1;
  for (int i = 0; i < num_parts; i++)
    pc.device_ids[i] = i;
  return pc;
}

ParallelConfig Op::get_random_parallel_config(const FFModel& ff) const
{
  std::vector<int> candidates;
  int batch_size = outputs[0].adim[outputs[0].numDim-1];
  for (int i = 1; i <= ff.config.workersPerNode; i++)
    if (ff.config.workersPerNode % i == 0) {
      if (batch_size % i != 0)
        continue;
      candidates.push_back(i);
    }
  for (int i = 1; i <= ff.config.numNodes; i++)
    if (ff.config.numNodes % i == 0) {
      if (batch_size % (i * ff.config.workersPerNode) != 0)
        continue;
      candidates.push_back(i * ff.config.workersPerNode);
    }
  assert(candidates.size() > 0);
  int idx = std::rand() % candidates.size();
  int num_parts = candidates[idx];
  ParallelConfig pc;
  pc.device_type = ParallelConfig::GPU;
  pc.nDims = outputs[0].numDim;
  for (int i = 0; i < pc.nDims; i++)
    pc.dim[i] = i == pc.nDims - 1 ? num_parts : 1;
  int total_num_devices = ff.config.workersPerNode * ff.config.numNodes;
  int start_idx = std::rand() % (total_num_devices - num_parts + 1);
  for (int i = 0; i < num_parts; i++)
    pc.device_ids[i] = start_idx + i;
  return pc;
}

Domain Op::get_output_tensor_shape(const ParallelConfig& pc,
                                   int output_idx, int part_idx)
{
  assert(output_idx < numOutputs);
  Domain d;
  d.dim = outputs[output_idx].numDim;
  // Assume pc dim matches output dim
  assert(d.dim == pc.nDims);
  for (int i = 0; i < d.dim; i++) {
    // Assume an equal partitioning
    assert(outputs[output_idx].adim[i] % pc.dim[i] == 0);
    int dim_size = outputs[output_idx].adim[i] / pc.dim[i];
    d.rect_data[i] = (part_idx % pc.dim[i]) * dim_size;
    d.rect_data[i + d.dim] = d.rect_data[i] + dim_size - 1;
    part_idx = part_idx / pc.dim[i];
  }
  assert(part_idx == 0);
  return d;
}

Domain Op::get_input_tensor_shape(const ParallelConfig& pc,
                                  int input_idx, int part_idx)
{
  assert(input_idx < numInputs);
  Domain d;
  d.dim = inputs[input_idx].numDim;
  if (pc.nDims == d.dim) {
    for (int i = 0; i < d.dim; i++) {
      // Assume an equal partitioning
      assert(inputs[input_idx].adim[i] % pc.dim[i] == 0);
      int dim_size = inputs[input_idx].adim[i] / pc.dim[i];
      d.rect_data[i] = (part_idx % pc.dim[i]) * dim_size;
      d.rect_data[i + d.dim] = d.rect_data[i] + dim_size - 1;
      part_idx = part_idx / pc.dim[i];
    }
  } else {
    // Require data parallel when dims mismatch
    for (int i = 0; i < pc.nDims-1; i++)
      assert(pc.dim[i] == 1);
    for (int i = 0; i < d.dim-1; i++) {
      int dim_size = inputs[input_idx].adim[i];
      d.rect_data[i] = 0;
      d.rect_data[i + d.dim] = d.rect_data[i] + dim_size - 1;
    }
    // Assume an equal partitioning
    assert(inputs[input_idx].adim[d.dim-1] % pc.dim[pc.nDims-1] == 0);
    assert(part_idx < pc.dim[pc.nDims-1]);
    int dim_size = inputs[input_idx].adim[d.dim-1] / pc.dim[pc.nDims-1];
    d.rect_data[d.dim - 1] = part_idx * dim_size;
    d.rect_data[2*d.dim - 1] = d.rect_data[d.dim-1] + dim_size - 1;
    part_idx = part_idx / pc.dim[pc.nDims-1];
  }
  assert(part_idx == 0);
  return d;
}

Domain Op::get_weight_tensor_shape(const ParallelConfig& pc,
                                   int weight_idx, int part_idx)
{
  // Default data parallel weight replication
  assert(weight_idx < numWeights);
  Domain d;
  d.dim = weights[weight_idx].numDim;
  for (int i = 0; i < d.dim; i++) {
    d.rect_data[i] = 0;
    d.rect_data[i+d.dim] = weights[weight_idx].adim[i] - 1;
  }
  return d;
}

FFModel::FFModel(FFConfig& _config)
: op_global_guid(100), config(_config),
  optimizer(NULL), loss_op(NULL), metrics_op(NULL)
{
  Runtime *runtime = config.lg_hlr;
  Context ctx = config.lg_ctx;
  // Load strategy file
  int start_dim = 1, end_dim = 4;
#if MAX_TENSOR_DIM >= 5
  end_dim = 5;
#endif
  for (int i = start_dim; i <= end_dim; i++) {
    ParallelConfig pc;
    pc.device_type = ParallelConfig::GPU;
    pc.nDims = i;
    for (int j = 0; j < pc.nDims; j++)
      pc.dim[j] = 1;
    pc.dim[pc.nDims-1] = config.workersPerNode * config.numNodes;
    for (int j = 0; j < pc.dim[pc.nDims-1]; j++)
      pc.device_ids[j] = j;
    config.strategies[FFConfig::DataParallelism_GPU_1D+i-1] = pc;
  }
  for (int i = start_dim; i <= end_dim; i++) {
    ParallelConfig pc;
    pc.device_type = ParallelConfig::CPU;
    pc.nDims = i;
    for (int j = 0; j < pc.nDims; j++)
      pc.dim[j] = 1;
    pc.dim[pc.nDims-1] = config.cpusPerNode * config.numNodes;
    for (int j = 0; j < pc.dim[pc.nDims-1]; j++)
      pc.device_ids[j] = j;
    config.strategies[FFConfig::DataParallelism_CPU_1D+i-1] = pc;
  }

  // Create field space
  {
    FieldAllocator allocator =
      runtime->create_field_allocator(ctx, config.field_space);
    allocator.allocate_field(sizeof(float), FID_DATA);
  }
  // Build training dataset
  //if (config.datasetPath.length() == 0) {
  //  dataLoader = NULL;
  //} else {
  //  dataLoader = new DataLoader(config.datasetPath);
  //}

  ArgumentMap argmap;
  Rect<2> task_rect(Point<2>(0, 0),
                    Point<2>(0, config.workersPerNode * config.numNodes - 1));
  IndexSpaceT<2> task_is = runtime->create_index_space(ctx, task_rect);
  // Init NCCL id
  int my_rank = -1, all_ranks = -1;
  MPI_Comm_rank(MPI_COMM_WORLD, &my_rank);
  MPI_Comm_size(MPI_COMM_WORLD, &all_ranks);
  fprintf(stderr, "MPI: myrank(%d) allranks(%d)\n", my_rank, all_ranks);
  ncclUniqueId id;
  if (my_rank == 0) ncclGetUniqueId(&id);
  MPI_Bcast((void *)&id, sizeof(id), MPI_BYTE, 0, MPI_COMM_WORLD);
  int rank = 0;
  for (PointInRectIterator<2> it(task_rect); it(); it++) {
    FFInitInfo info;
    info.ncclId = id;
    info.myRank = rank++;
    info.allRanks = config.workersPerNode * config.numNodes;
    info.workSpaceSize = config.workSpaceSize;
    argmap.set_point(*it, TaskArgument(&info, sizeof(FFInitInfo)));
  }

  // Init CUDA library on each worker
  IndexLauncher initLauncher(FF_INIT_TASK_ID, task_is,
                             TaskArgument(NULL, 0), argmap,
                             Predicate::TRUE_PRED, false/*must*/, 0/*mapper_id*/,
                             FFConfig::DataParallelism_GPU_2D);
  FutureMap fm = runtime->execute_index_space(ctx, initLauncher);
  fm.wait_all_results();
  int idx = 0;
  for (PointInRectIterator<2> it(task_rect); it(); it++) {
    handlers[idx++] = fm.get_result<FFHandler>(*it);
  }
}

/*
template<int NDIM>
Tensor FFModel::create_tensor(const int dims[],
                              DataType data_type,
                              Op* owner_op,
                              bool create_grad)
{
  ParallelConfig pc;
  assert(config.find_parallel_config(NDIM, pc_name, pc));
  IndexSpaceT<NDIM> task_is = IndexSpaceT<NDIM>(get_or_create_task_is(pc));
  return create_tensor(dims, task_is, data_type, create_grad);
}
*/

template<int NDIM>
Tensor FFModel::create_constant(const int dims[],
                                float value,
                                DataType data_type)
{
  // constant created in this way is not part of any operator
  // so we assume it does not have gradients
<<<<<<< HEAD
  Tensor tensor = create_tensor<NDIM>(dims, data_type, NULL/*owner_op*/, false/*create_grad*/);
  IndexSpaceT<NDIM> part_is = (IndexSpaceT<NDIM>) get_or_create_task_is(NDIM, "");
  ConstantInitializer* init =  new ConstantInitializer(value);
=======
  // FIXME: currently create gradients for constants since the current auto grad algorithm
  // computes gradients for all operators
  Tensor tensor = create_tensor<NDIM>(dims, data_type, NULL/*owner_op*/, true/*create_grad*/);
  ConstantInitializer initializer(value);
>>>>>>> 8e8d0678
  Context ctx = config.lg_ctx;
  Runtime* runtime = config.lg_hlr;
  ArgumentMap argmap;
  IndexLauncher launcher(CONSTANT_INIT_TASK_ID, part_is,
      TaskArgument(init, sizeof(ConstantInitializer)), argmap,
      Predicate::TRUE_PRED, false, 0,
      FFConfig::get_hash_id(""));
  launcher.add_region_requirement(
      RegionRequirement(tensor.part, 0/*projection id*/,
                        WRITE_ONLY, EXCLUSIVE, tensor.region));
  launcher.add_field(0, FID_DATA);
  FutureMap fm = runtime->execute_index_space(ctx, launcher);
  fm.wait_all_results();
  return tensor;
}

template<int NDIM>
Tensor FFModel::create_tensor(const int dims[],
                              DataType data_type,
                              const Op* owner_op,
                              bool create_grad)
{
  Tensor tensor;
  tensor.data_type = data_type;
  Context ctx = config.lg_ctx;
  Runtime* runtime = config.lg_hlr;

  std::string name = "";
  if (owner_op != NULL)
    name = std::string(owner_op->name);
  IndexSpaceT<NDIM> part_is = (IndexSpaceT<NDIM>) get_or_create_task_is(NDIM, name);
  // Step 1: create regions
  FieldSpace fs = runtime->create_field_space(ctx);
  FieldAllocator allocator= runtime->create_field_allocator(ctx, fs);
  switch (data_type)
  {
    case DT_FLOAT:
      allocator.allocate_field(sizeof(float), FID_DATA);
      break;
    case DT_DOUBLE:
      allocator.allocate_field(sizeof(double), FID_DATA);
      break;
    case DT_INT32:
      allocator.allocate_field(sizeof(int32_t), FID_DATA);
      break;
    case DT_INT64:
      allocator.allocate_field(sizeof(int64_t), FID_DATA);
      break;
    default:
      assert(false);
  }
  Point<NDIM> hi;
  for (int i = 0; i < NDIM; i++)
    hi[i] = dims[NDIM-1-i]-1;
  Rect<NDIM> rect(Point<NDIM>::ZEROES(), hi);
  IndexSpaceT<NDIM> is = runtime->create_index_space(ctx, rect);
  tensor.region = runtime->create_logical_region(ctx, is, fs);
  if (create_grad) {
    tensor.region_grad = runtime->create_logical_region(ctx, is, fs);
  }
  // Step 2: create partitions
  Rect<NDIM> part_rect = runtime->get_index_space_domain(ctx, part_is);
  Transform<NDIM, NDIM> transform;
  Point<NDIM> ext_hi;
  for (int i = 0; i < NDIM; i++) {
    int nparts = part_rect.hi[i] - part_rect.lo[i] + 1;
    ext_hi[i] = (rect.hi[i] - rect.lo[i] + nparts) / nparts - 1;
  }
  Rect<NDIM> extent(Point<NDIM>::ZEROES(), ext_hi);
  for (int i = 0; i < NDIM; i++)
    for (int j = 0; j < NDIM; j++)
      if (i == j)
        transform[i][j] = extent.hi[i] - extent.lo[i] + 1;
      else
        transform[i][j] = 0;
  IndexPartition ip = runtime->create_partition_by_restriction(
      ctx, is, part_is, transform, extent);
  assert(runtime->is_index_partition_disjoint(ctx, ip));
  assert(runtime->is_index_partition_complete(ctx, ip));
  tensor.part = runtime->get_logical_partition(ctx, tensor.region, ip);
  if (create_grad) {
    tensor.part_grad = runtime->get_logical_partition(ctx, tensor.region_grad, ip);
  }
  tensor.numDim = NDIM;
  for (int i = 0; i < NDIM; i++) {
    tensor.adim[i] = rect.hi[i] - rect.lo[i] + 1;
    //tensor.pdim[i] = extent.hi[i] - extent.lo[i] + 1;
  }

#ifdef DEADCODE
  // Initialize tensor with zero
  ArgumentMap argmap;
  IndexLauncher launcher(ZERO_INIT_TASK_ID, part_is,
                         TaskArgument(NULL, 0), argmap,
                         Predicate::TRUE_PRED, false, 0,
                         FFConfig::get_hash_id(name));
  launcher.add_region_requirement(
      RegionRequirement(tensor.part, 0/*projection id*/,
                        WRITE_ONLY, EXCLUSIVE, tensor.region));
  launcher.add_field(0, FID_DATA);
  if (create_grad) {
    launcher.add_region_requirement(
        RegionRequirement(tensor.part_grad, 0/*projection id*/,
                          WRITE_ONLY, EXCLUSIVE, tensor.region_grad));
    launcher.add_field(1, FID_DATA);
  }
  runtime->execute_index_space(ctx, launcher);
#endif
  return tensor;
}

template<int NDIM>
void FFModel::create_disjoint_partition(const Tensor& tensor,
                                        const IndexSpaceT<NDIM>& part_is,
                                        LogicalPartition& part_fwd,
                                        LogicalPartition& part_bwd)
{
  assert(tensor.numDim == NDIM);
  // Current assume forward and grad share the same index space
  assert(tensor.region.get_index_space() == tensor.region_grad.get_index_space());
  Context ctx = config.lg_ctx;
  Runtime* runtime = config.lg_hlr;
  Rect<NDIM> rect = runtime->get_index_space_domain(ctx, tensor.region.get_index_space());
  Rect<NDIM> part_rect = runtime->get_index_space_domain(ctx, part_is);
  Transform<NDIM, NDIM> transform;
  Point<NDIM> ext_hi;
  for (int i = 0; i < NDIM; i++) {
    int nparts = part_rect.hi[i] - part_rect.lo[i] + 1;
    ext_hi[i] = (rect.hi[i] - rect.lo[i] + nparts) / nparts - 1;
  }
  Rect<NDIM> extent(Point<NDIM>::ZEROES(), ext_hi);
  for (int i = 0; i < NDIM; i++)
    for (int j = 0; j < NDIM; j++)
      if (i == j)
        transform[i][j] = extent.hi[i] - extent.lo[i] + 1;
      else
        transform[i][j] = 0;
  IndexPartition ip = runtime->create_partition_by_restriction(
      ctx, tensor.region.get_index_space(), part_is, transform, extent);
  assert(runtime->is_index_partition_disjoint(ctx, ip));
  assert(runtime->is_index_partition_complete(ctx, ip));
  part_fwd = runtime->get_logical_partition(ctx, tensor.region, ip);
  part_bwd = runtime->get_logical_partition(ctx, tensor.region_grad, ip);
}

template<int NDIM, int TDIM>
void FFModel::create_data_parallel_partition_with_diff_dims(const Tensor& tensor,
                                                            const IndexSpaceT<TDIM>& part_is,
                                                            LogicalPartition& part_fwd,
                                                            LogicalPartition& part_bwd)
{
  assert(tensor.numDim == NDIM);
  // Current assume forward and grad share the same index space
  assert(tensor.region.get_index_space() == tensor.region_grad.get_index_space());
  Context ctx = config.lg_ctx;
  Runtime* runtime = config.lg_hlr;
  Rect<NDIM> rect = runtime->get_index_space_domain(ctx, tensor.region.get_index_space());
  Rect<TDIM> part_rect = runtime->get_index_space_domain(ctx, part_is);
  // Assume it is data parallel
  for (int i = 0; i < TDIM - 1; i++)
    assert(part_rect.lo[i] == part_rect.hi[i]);
  Transform<NDIM, TDIM> transform;
  Point<NDIM> ext_hi;
  for (int i = 0; i < NDIM; i++) {
    int nparts = 1;
    if (i == NDIM - 1)
      nparts = part_rect.hi[TDIM-1] - part_rect.lo[TDIM-1] + 1;
    ext_hi[i] = (rect.hi[i] - rect.lo[i] + nparts) / nparts - 1;
  }
  Rect<NDIM> extent(Point<NDIM>::ZEROES(), ext_hi);
  for (int i = 0; i < NDIM; i++)
    for (int j = 0; j < TDIM; j++)
      transform[i][j] = 0;
  transform[NDIM-1][TDIM-1] = extent.hi[NDIM-1] - extent.lo[NDIM-1] + 1;
  IndexPartition ip = runtime->create_partition_by_restriction(
      ctx, tensor.region.get_index_space(), part_is, transform, extent);
  assert(runtime->is_index_partition_disjoint(ctx, ip));
  assert(runtime->is_index_partition_complete(ctx, ip));
  part_fwd = runtime->get_logical_partition(ctx, tensor.region, ip);
  part_bwd = runtime->get_logical_partition(ctx, tensor.region_grad, ip);
}

// This function assumes:
// 1. the outer most dim of weight is channel out
// 2. partition is 2D (sample, channel_out)
template<int NDIM, int TDIM>
Parameter FFModel::create_linear_weight(Op* op,
                                        const int dims[],
                                        DataType data_type,
                                        Initializer* initializer,
                                        bool create_grad,
                                        Parameter::CommType comm_type)
{
  std::string pcname = op->name;
  IndexSpaceT<TDIM> part_is = (IndexSpaceT<TDIM>)get_or_create_task_is(TDIM, pcname);
  Context ctx = config.lg_ctx;
  Runtime* runtime = config.lg_hlr;
  Rect<TDIM> part_rect = runtime->get_index_space_domain(ctx, part_is);
  int num_parts[TDIM];
  for (int i = 0; i < TDIM; i++)
    num_parts[i] = part_rect.hi[i] - part_rect.lo[i] + 1;
  Parameter weight;
  weight.type = comm_type;
  weight.owner_op = op;
  weight.numDim = NDIM;
  weight.data_type = data_type;
  for (int i = 0; i < NDIM; i++)
    weight.adim[i] = dims[NDIM-1-i];
  FieldSpace fs = runtime->create_field_space(ctx);
  FieldAllocator allocator= runtime->create_field_allocator(ctx, fs);
  switch (data_type) {
    case DT_FLOAT:
      allocator.allocate_field(sizeof(float), FID_DATA);
      break;
    case DT_DOUBLE:
      allocator.allocate_field(sizeof(double), FID_DATA);
      break;
    case DT_INT32:
      allocator.allocate_field(sizeof(int), FID_DATA);
      break;
    default:
      assert(false);
  }
  // Step 1: forward region and partition
  if (weight.type == Parameter::PS) {
    Point<NDIM> hi;
    for (int i = 0; i < NDIM; i++)
      hi[i] = dims[NDIM-1-i]-1;
    Rect<NDIM> rect(Point<NDIM>::ZEROES(), hi);
    IndexSpaceT<NDIM> is = runtime->create_index_space(ctx, rect);
    weight.region = runtime->create_logical_region(ctx, is, fs);
    assert(dims[0] % num_parts[0] == 0);
    hi[NDIM-1] = dims[0] / num_parts[0] - 1;
    Rect<NDIM> extent(Point<NDIM>::ZEROES(), hi);
    Transform<NDIM, TDIM> transform;
    for (int i = 0; i < NDIM; i++)
      for (int j = 0; j < TDIM; j++)
        transform[i][j] = 0;
    transform[NDIM-1][0] = dims[0] / num_parts[0];
    IndexPartition ip = runtime->create_partition_by_restriction(
        ctx, is, part_is, transform, extent);
    assert(runtime->is_index_partition_complete(ctx, ip));
    weight.part = runtime->get_logical_partition(
        ctx, weight.region, ip);
  } else if (weight.type == Parameter::NCCL) {
    // Currently only support data parallel for operators with NCCL
    ParallelConfig pconfig;
    config.find_parallel_config(TDIM, pcname, pconfig);
    assert(pconfig.is_data_parallel());
    Point<NDIM> hi;
    for (int i = 0; i < NDIM; i++)
      hi[i] = dims[NDIM-1-i]-1;
    int num_batches = 1;
    for (int i = 1; i < TDIM; i++)
      num_batches *= num_parts[i];
    hi[NDIM-1] = num_batches * dims[0] -1;
    Rect<NDIM> rect(Point<NDIM>::ZEROES(), hi);
    IndexSpaceT<NDIM> is = runtime->create_index_space(ctx, rect);
    weight.region = runtime->create_logical_region(ctx, is, fs);
    hi[NDIM-1] = dims[0] / num_parts[0] - 1;
    Rect<NDIM> extent(Point<NDIM>::ZEROES(), hi);
    Transform<NDIM, TDIM> transform;
    for (int i = 0; i < NDIM; i++)
      for (int j = 0; j < TDIM; j++)
        transform[i][j] = 0;
    transform[NDIM-1][0] = dims[0] / num_parts[0];
    for (int i = 1; i < TDIM; i++)
      transform[NDIM-1][i] = transform[NDIM-1][i-1] * num_parts[i-1];
    IndexPartition ip = runtime->create_partition_by_restriction(
        ctx, is, part_is, transform, extent);
    assert(runtime->is_index_partition_complete(ctx, ip));
    assert(runtime->is_index_partition_disjoint(ctx, ip));
    weight.part = runtime->get_logical_partition(
        ctx, weight.region, ip);
  } else {
    assert(false);
  }
  // Step 2: initialize region
  if (initializer == NULL) {
    assert(false); // add weight initializer should be set before
  } else {
    initializer->init(this, &weight);
  }
  // Step 3: backward region
  if (create_grad) {
    Point<NDIM> hi;
    for (int i = 0; i < NDIM; i++)
      hi[i] = dims[NDIM-1-i]-1;
    int num_batches = 1;
    for (int i = 1; i < TDIM; i++)
      num_batches *= num_parts[i];
    hi[NDIM-1] = num_batches * dims[0] -1;
    Rect<NDIM> rect(Point<NDIM>::ZEROES(), hi);
    IndexSpaceT<NDIM> is = runtime->create_index_space(ctx, rect);
    weight.region_grad = runtime->create_logical_region(ctx, is, fs);
    hi[NDIM-1] = dims[0] / num_parts[0] - 1;
    Rect<NDIM> extent(Point<NDIM>::ZEROES(), hi);
    Transform<NDIM, TDIM> transform;
    for (int i = 0; i < NDIM; i++)
      for (int j = 0; j < TDIM; j++)
        transform[i][j] = 0;
    transform[NDIM-1][0] = dims[0] / num_parts[0];
    for (int i = 1; i < TDIM; i++)
      transform[NDIM-1][i] = transform[NDIM-1][i-1] * num_parts[i-1];
    IndexPartition ip = runtime->create_partition_by_restriction(
        ctx, is, part_is, transform, extent);
    assert(runtime->is_index_partition_complete(ctx, ip));
    assert(runtime->is_index_partition_disjoint(ctx, ip));
    weight.part_grad = runtime->get_logical_partition(
        ctx, weight.region_grad, ip);
  }
  return weight;
}

template<int NDIM>
Parameter FFModel::create_conv_weight(Op* op,
                                      const int dims[],
                                      DataType data_type,
                                      Initializer* initializer,
                                      bool create_grad,
                                      Parameter::CommType comm_type)
{
  Context ctx = config.lg_ctx;
  Runtime* runtime = config.lg_hlr;
  std::string pcname = op->name;
  IndexSpaceT<4> part_is = (IndexSpaceT<4>) get_or_create_task_is(4, pcname);
  Rect<4> part_rect = runtime->get_index_space_domain(ctx, part_is);
  int num_par_n = part_rect.hi[3] - part_rect.lo[3] + 1;
  int num_par_c = part_rect.hi[2] - part_rect.lo[2] + 1;
  int num_par_h = part_rect.hi[1] - part_rect.lo[1] + 1;
  int num_par_w = part_rect.hi[0] - part_rect.lo[0] + 1;
  // Currently assume we do not split over the channel dimension
  assert(num_par_c == 1);
  Parameter weight;
  weight.type = comm_type;
  weight.owner_op = op;
  weight.numDim = NDIM;
  weight.data_type = data_type;
  for (int i = 0; i < NDIM; i++)
    weight.adim[i] = dims[NDIM-1-i];
  FieldSpace fs = runtime->create_field_space(ctx);
  FieldAllocator allocator= runtime->create_field_allocator(ctx, fs);
  switch (data_type) {
    case DT_FLOAT:
      allocator.allocate_field(sizeof(float), FID_DATA);
      break;
    case DT_DOUBLE:
      allocator.allocate_field(sizeof(double), FID_DATA);
      break;
    case DT_INT32:
      allocator.allocate_field(sizeof(int), FID_DATA);
      break;
    default:
      assert(false);
  }
  // Step 1: forward region and partition
  if (weight.type == Parameter::PS) {
    Point<NDIM> hi;
    for (int i = 0; i < NDIM; i++)
      hi[i] = dims[NDIM-1-i]-1;
    Rect<NDIM> rect(Point<NDIM>::ZEROES(), hi);
    IndexSpaceT<NDIM> is = runtime->create_index_space(ctx, rect);
    weight.region = runtime->create_logical_region(ctx, is, fs);
    Transform<NDIM, 4> transform;
    for (int i = 0; i < NDIM; i++)
      for (int j = 0; j < 4; j++)
        transform[i][j] = 0;
    IndexPartition ip = runtime->create_partition_by_restriction(
        ctx, is, part_is, transform, rect);
    assert(runtime->is_index_partition_complete(ctx, ip));
    weight.part = runtime->get_logical_partition(
        ctx, weight.region, ip);
  } else if (weight.type == Parameter::NCCL) {
    assert(num_par_c == 1);
    Point<NDIM> hi;
    for (int i = 0; i < NDIM; i++)
      hi[i] = dims[NDIM-1-i]-1;
    hi[NDIM-1] = num_par_n * num_par_h * num_par_w * dims[0] - 1;
    Rect<NDIM> rect(Point<NDIM>::ZEROES(), hi);
    IndexSpaceT<NDIM> is = runtime->create_index_space(ctx, rect);
    weight.region = runtime->create_logical_region(ctx, is, fs);
    hi[NDIM-1] = dims[0]-1;
    Rect<NDIM> extent(Point<NDIM>::ZEROES(), hi);
    Transform<NDIM, 4> transform;
    for (int i = 0; i < NDIM; i++)
      for (int j = 0; j < 4; j++)
        transform[i][j] = 0;
    transform[NDIM-1][0] = dims[0];
    transform[NDIM-1][1] = dims[0] * num_par_w;
    transform[NDIM-1][2] = dims[0] * num_par_w * num_par_h;
    transform[NDIM-1][3] = dims[0] * num_par_w * num_par_h * num_par_c;
    IndexPartition ip = runtime->create_partition_by_restriction(
        ctx, is, part_is, transform, extent);
    assert(runtime->is_index_partition_complete(ctx, ip));
    assert(runtime->is_index_partition_disjoint(ctx, ip));
    weight.part = runtime->get_logical_partition(
        ctx, weight.region, ip); 
  } else {
    // Unsupported Parameter type
    assert(false);
  }
  // Step 2: initialize region
  if (initializer == NULL) {
    assert(false); // add weight initializer should be set before
  } else {
    initializer->init(this, &weight);
  }
  // Step 3: backwar regin and partition
  if (create_grad) {
    Point<NDIM> hi;
    for (int i = 0; i < NDIM; i++)
      hi[i] = dims[NDIM-1-i]-1;
    hi[NDIM-1] = num_par_n * num_par_h * num_par_w * dims[0] - 1;
    Rect<NDIM> rect(Point<NDIM>::ZEROES(), hi);
    IndexSpaceT<NDIM> is = runtime->create_index_space(ctx, rect);
    weight.region_grad = runtime->create_logical_region(ctx, is, fs);
    hi[NDIM-1] = dims[0]-1;
    Rect<NDIM> extent(Point<NDIM>::ZEROES(), hi);
    Transform<NDIM, 4> transform;
    for (int i = 0; i < NDIM; i++)
      for (int j = 0; j < 4; j++)
        transform[i][j] = 0;
    transform[NDIM-1][0] = dims[0];
    transform[NDIM-1][1] = dims[0] * num_par_w;
    transform[NDIM-1][2] = dims[0] * num_par_w * num_par_h;
    transform[NDIM-1][3] = dims[0] * num_par_w * num_par_h * num_par_c;
    IndexPartition ip = runtime->create_partition_by_restriction(
        ctx, is, part_is, transform, extent);
    assert(runtime->is_index_partition_complete(ctx, ip));
    assert(runtime->is_index_partition_disjoint(ctx, ip));
    weight.part_grad = runtime->get_logical_partition(
        ctx, weight.region_grad, ip);
  }
  return weight;
}

template<int NDIM, int TDIM>
Tensor FFModel::create_linear_replica(const int dims[],
                                      const IndexSpaceT<TDIM>& task_is,
                                      DataType data_type)
{
  Context ctx = config.lg_ctx;
  Runtime* runtime = config.lg_hlr;
  assert(NDIM >= 2);
  Rect<TDIM> part_rect = runtime->get_index_space_domain(ctx, task_is);
  int num_parts[TDIM];
  for (int i = 0; i < TDIM; i++)
    num_parts[i] = part_rect.hi[i] - part_rect.lo[i] + 1;
  Tensor replica;
  replica.numDim = NDIM;
  replica.data_type = data_type;
  for (int i = 0; i < NDIM; i++)
    replica.adim[i] = dims[NDIM-1-i];
  FieldSpace fs = runtime->create_field_space(ctx);
  FieldAllocator allocator= runtime->create_field_allocator(ctx, fs);
  switch (data_type) {
    case DT_FLOAT:
      allocator.allocate_field(sizeof(float), FID_DATA);
      break;
    case DT_DOUBLE:
      allocator.allocate_field(sizeof(double), FID_DATA);
      break;
    case DT_INT32:
      allocator.allocate_field(sizeof(int), FID_DATA);
      break;
    default:
      assert(false);
  }
  Point<NDIM> hi;
  for (int i = 0; i < NDIM; i++)
    hi[i] = dims[NDIM-1-i]-1;
  Rect<NDIM> rect(Point<NDIM>::ZEROES(), hi);
  IndexSpaceT<NDIM> is = runtime->create_index_space(ctx, rect);
  replica.region_grad = runtime->create_logical_region(ctx, is, fs);
  assert(dims[0] == num_parts[0]);
  //assert(dims[1] % num_parts[1] == 0);
  hi[NDIM-1] = dims[0] / num_parts[0] - 1;
  //hi[NDIM-2] = dims[1] / num_parts[1] - 1;
  Rect<NDIM> extent(Point<NDIM>::ZEROES(), hi);
  Transform<NDIM, TDIM> transform;
  for (int i = 0; i < NDIM; i++)
    for (int j = 0; j < TDIM; j++)
      transform[i][j] = 0;
  transform[NDIM-1][0] = 1;
  //transform[NDIM-2][1] = dims[1] / num_parts[1];
  IndexPartition ip = runtime->create_partition_by_restriction(
      ctx, is, task_is, transform, extent);
  assert(runtime->is_index_partition_disjoint(ctx, ip));
  assert(runtime->is_index_partition_complete(ctx, ip));
  replica.part_grad = runtime->get_logical_partition(
    ctx, replica.region_grad, ip);
  return replica;
}

IndexSpace FFModel::get_task_is(ParallelConfig pc) const
{
  std::map<ParallelConfig, IndexSpace, ParaConfigCompare>::const_iterator iter;
  iter = taskIs.find(pc);
  assert(iter != taskIs.end());
  return iter->second;
}

IndexSpace FFModel::get_or_create_task_is(ParallelConfig pc)
{
  if (taskIs.find(pc) != taskIs.end())
    return taskIs[pc];
  IndexSpace task_is;
  Context ctx = config.lg_ctx;
  Runtime* runtime = config.lg_hlr;
  switch (pc.nDims) {
#define DIMFUNC(DIM) \
    case DIM: \
    { \
      Rect<DIM> task_rect; \
      for (int i = 0; i < DIM; i++) { \
        task_rect.lo[i] = 0; \
        task_rect.hi[i] = pc.dim[i]-1; \
      } \
      task_is = runtime->create_index_space(ctx, task_rect); \
      break; \
    }
    LEGION_FOREACH_N(DIMFUNC)
#undef DIMFUNC
    default:
      assert(false);
  }
  printf("ndim(%d) dims[%d %d %d %d]\n",
      pc.nDims, pc.dim[0], pc.dim[1], pc.dim[2], pc.dim[3]);
  taskIs[pc] = task_is;
  return task_is;
}

IndexSpace FFModel::get_or_create_task_is(const Domain& domain)
{
  ParallelConfig pc;
  pc.nDims = domain.get_dim();
  for (int i = 0; i < pc.nDims; i++) {
    pc.dim[i] = domain.hi()[i] - domain.lo()[i] + 1;
  }
  return get_or_create_task_is(pc);
}

IndexSpace FFModel::get_or_create_task_is(int ndims, const std::string& pcname)
{
  ParallelConfig pc;
  assert(config.find_parallel_config(ndims, pcname, pc));
  return get_or_create_task_is(pc);
}

IndexSpace FFModel::get_task_is(int ndims, const std::string& pcname) const
{
  ParallelConfig pc;
  assert(config.find_parallel_config(ndims, pcname, pc));
  return get_task_is(pc);
}

IndexSpace FFModel::get_task_is(const Domain& domain) const
{
  ParallelConfig pc;
  pc.nDims = domain.get_dim();
  for (int i = 0; i < pc.nDims; i++)
    pc.dim[i] = domain.hi()[i] - domain.lo()[i] + 1;
  std::map<ParallelConfig, IndexSpace, ParaConfigCompare>::const_iterator it;
  it = taskIs.find(pc);
  assert(it != taskIs.end());
  return it->second;
}

void FFModel::reset_metrics()
{
  Context ctx = config.lg_ctx;
  Runtime* runtime = config.lg_hlr;
  TaskLauncher launcher(UPDATE_METRICS_TASK_ID, TaskArgument(metrics_op, sizeof(Metrics)));
  current_metrics = runtime->execute_task(ctx, launcher);
}

void FFModel::init_layers()
{
  for (size_t i = 0; i < layers.size(); i++)
    layers[i]->init(*this);
}

void FFModel::forward()
{
  for (size_t i = 0; i < layers.size(); i++)
    layers[i]->forward(*this);
}

void FFModel::compute_metrics()
{
  Op* final_layer = layers[layers.size()-1];
  assert(final_layer->numOutputs == 1);
  metrics_op->compute(this, &(final_layer->outputs[0]), &label_tensor);
}

void FFModel::backward()
{
  // Compute metrics
  Op* final_layer = layers[layers.size()-1];
  assert(final_layer->numOutputs == 1);
  metrics_op->compute(this, &(final_layer->outputs[0]), &label_tensor);
  // Compute the gradients of the final layer wrt loss
  loss_op->backward(this, &(final_layer->outputs[0]), &label_tensor);
  // Perform backpropagation
  // std::set<LogicalRegion> resetedInputGrads;
  for (int l = layers.size() - 1; l >= 0; l--) {
#ifdef ENABLE_RESNET_INPUT_GRADIENT_OPTIMIZATION
    for (int i = 0; i < layers[l]->numInputs; i++)
      if (resetedInputGrads.find(layers[l]->inputs[i].region) == resetedInputGrads.end()) {
        resetedInputGrads.insert(layers[l]->inputs[i].region);
      } else {
        // This input's gradients has been reseted by other layers
        // So we should not do it again
        layers[l]->resetInputGrads[i] = false;
      }
#endif
    layers[l]->backward(*this);
  }
}

void FFModel::update()
{
  optimizer->next();
  for (size_t i = 0; i < parameters.size(); i++) {
    optimizer->update(&(parameters[i]));
  }
}

void FFModel::compile(Optimizer* _optimizer,
                      LossType loss_type,
                      const std::vector<MetricsType>& metrics)
{
  optimizer = _optimizer;
  compile(loss_type, metrics);
}

bool FFModel::apply_fusion(const std::vector<Op*>& layers,
                           std::vector<Op*>& new_layers)
{
  //Context ctx = config.lg_ctx;
  Runtime* runtime = config.lg_hlr;
  for (size_t l = 1; l < layers.size() - 1; l++) {
    size_t start = 0;
    {
      Op* opl = layers[l];
      for (int idx = 0; idx < opl->numInputs; idx++) {
        bool found = false;
        for (size_t i = 0; i < l; i++)
          if (opl->inputs[idx].owner_op == layers[i]) {
            assert(!found);
            found = true;
            if (i > start) start = i;
          }
        assert(found || (opl->inputs[idx].owner_op == NULL));
      }
    }
    for (size_t i = start; i < l; i++) {
      Domain d1 = runtime->get_index_space_domain(layers[l]->task_is);
      Domain d2 = runtime->get_index_space_domain(layers[i]->task_is);
      ParallelConfig pc1, pc2;
      assert(config.find_parallel_config(d1.get_dim(), layers[l]->name, pc1));
      assert(config.find_parallel_config(d2.get_dim(), layers[i]->name, pc2));
      if (pc1 == pc2) {
        FusedOp* fused_op;
        //bool created = false;
        if (layers[i]->op_type == OP_FUSED)
          fused_op = (FusedOp*) layers[i];
        else {
          //created = true;
          fused_op = new FusedOp(*this, layers[i]);
        }
        if (fused_op->add_operator(*this, layers[l])) {
          // Construct new layers
          new_layers.clear();
          for (size_t j = 0; j < i; j++)
            new_layers.push_back(layers[j]);
          new_layers.push_back(fused_op);
          for (size_t j = i+1; j < layers.size(); j++) {
            if (j == l) continue; // l and i are fused
            Op* op = layers[j];
            // Update input tensors that belong to layer[l] or layer[i]
            for (int idx = 0; idx < op->numInputs; idx++) {
              if ((op->inputs[idx].owner_op == layers[l])
              || (op->inputs[idx].owner_op == layers[i]))
              {
                int found = -1;
                for (int k = 0; k < fused_op->numOutputs; k++)
                  if (fused_op->outputs[k].region == op->inputs[idx].region) {
                    assert(found == -1);
                    found = k;
                  }
                assert(found >= 0);
                op->inputs[idx] = fused_op->outputs[found];
              }
            }
            // Insert op
            new_layers.push_back(op);
          }
          // We are exact one layer fewer than the original
          assert(new_layers.size() + 1 == layers.size());
          return true;
        } else {
          //TODO: delete fused_op to avoid memory leakage
          //if (created)
            //delete fused_op;
          continue;
        }
      }
    }
  }
  return false;
}

void FFModel::compile(LossType loss_type,
                      const std::vector<MetricsType>& metrics)
{
  Context ctx = config.lg_ctx;
  Runtime* runtime = config.lg_hlr;
  if (config.import_strategy_file.length() > 0) {
    load_strategies_from_file(config.import_strategy_file, config.strategies);
  } else if (config.search_budget > 0) {
    // Launch the search task
    FFModel* model = this;
    TaskLauncher launcher(STRATEGY_SEARCH_TASK_ID,
        TaskArgument(&model, sizeof(FFModel*)));
    Future future = runtime->execute_task(ctx, launcher);
    future.get_void_result();
  } else {
    // Do nothing
  }

  loss_op = new Loss(loss_type);
  metrics_op = new Metrics(loss_type, metrics);

  // Init performance metrics
  TaskLauncher launcher(UPDATE_METRICS_TASK_ID, TaskArgument(metrics_op, sizeof(Metrics)));
  current_metrics = runtime->execute_task(ctx, launcher);

  for (size_t l = 0; l < layers.size(); l++) {
    Op* op = layers[l];
    for (int i = 0; i < op->numInputs; i++) {
      if (op->inputs[i].owner_op == NULL) {
        // User created tensor
        op->inputs[i] = op->inputs[i];
      } else {
        // Refresh op's input tensor
        int tsIdx = op->inputs[i].owner_idx;
        op->inputs[i] = op->inputs[i].owner_op->outputs[tsIdx];
      }
    }
    op->create_output_and_partition(*this);
    op->create_weights(*this);
    for (int i = 0; i < op->numWeights; i++) {
      parameters.push_back(op->weights[i]);
    }
  }

  // Check correctness
  for (size_t l = 0; l < layers.size(); l++) {
    Op* op = layers[l];
    for (int i = 0; i < op->numOutputs; i++) {
      assert(op->outputs[i].owner_op == op);
      assert(op->outputs[i].owner_idx == i);
    }
  }

  // Perform fusion optimizations
  if (config.perform_fusion) {
    fprintf(stderr, "Applying fusion optimizations during compilation...\n");
    fprintf(stderr, "%zu layers before fusion...\n", layers.size());
    std::vector<Op*> new_layers;
    std::vector<Op*> old_layers = layers;
    while (apply_fusion(layers, new_layers)) {
      for (size_t i = 0; i < new_layers.size(); i++)
        for (int idx = 0; idx < new_layers[i]->numInputs; idx++)
          for (size_t j = i+1; j < new_layers.size(); j++)
            if (new_layers[i]->inputs[idx].owner_op == new_layers[j])
              assert(false);
      layers = new_layers;
    }
    // Check integrity 
    for (size_t l = 0; l < layers.size(); l++) {
      if (layers[l]->op_type == OP_FUSED) {
        FusedOp* fused = (FusedOp*) layers[l];
        int ioff = 0, woff = 0, ooff = 0;
        for (int op = 0; op < fused->numOperators; op++) {
          Op* old_op = fused->operators[op];
          for (int i = 0; i < fused->op_num_inputs[op]; i++) {
            int my_off = fused->op_input_idx[i+ioff];
            if (fused->op_input_source[i+ioff] == FusedOp::SOURCE_INPUT) {
              assert(fused->inputs[my_off].region == old_op->inputs[i].region);
            } else if (fused->op_input_source[i+ioff] == FusedOp::SOURCE_OUTPUT) {
              assert(fused->outputs[my_off].region == old_op->inputs[i].region);
            } else
              assert(false);
          }
          for (int i = 0; i < fused->op_num_weights[op]; i++) {
            int my_off = fused->op_weight_idx[i+woff];
            assert(fused->op_weight_source[i+woff] == FusedOp::SOURCE_WEIGHT);
            assert(fused->weights[my_off].region == old_op->weights[i].region);
          }
          for (int i = 0; i < fused->op_num_outputs[op]; i++) {
            int my_off = fused->op_output_idx[i+ooff];
            assert(fused->op_output_source[i+ooff] == FusedOp::SOURCE_OUTPUT);
            assert(fused->outputs[my_off].region == old_op->outputs[i].region);
          }
          ioff += fused->op_num_inputs[op];
          woff += fused->op_num_weights[op];
          ooff += fused->op_num_outputs[op];
        }
      } else {
        bool found = false;
        for (size_t i = 0; i < old_layers.size(); i++) {
          if (old_layers[i] == layers[l]) {
            assert(!found);
            found = true;
          }
        }
        assert(found);
      }
    }
    fprintf(stderr, "%zu layers after fusion...\n", layers.size());
  }
  Op* final_layer = layers[layers.size()-1];
  // FIXME: currently assume the final layer has exactly one output
  assert(final_layer->numOutputs == 1);

  for (size_t i = 0; i < layers.size(); i++) {
      Op* op = layers[i];
      printf("layer[%d]: type(%d)\n", i, layers[i]->op_type);
      for (int j = 0; j < op->numInputs; j++) {
        LogicalRegion handle = op->inputs[j].region;
        printf("inputs[%d] region(%d,%d,%d)\n", j, handle.get_index_space().get_id(),
                          handle.get_field_space().get_id(), 
                          handle.get_tree_id());
      }
      for (int j = 0; j < op->numOutputs; j++) {
        LogicalRegion handle = op->outputs[j].region;
        printf("outputs[%d] region(%d,%d,%d)\n", j, handle.get_index_space().get_id(),
                          handle.get_field_space().get_id(), 
                          handle.get_tree_id());
      }
  }
  //assert(final_layer->outputs[0].numDim == 2);
  int dims[MAX_TENSOR_DIM], num_dims;
  num_dims = final_layer->outputs[0].numDim;
  // Note that FlexFlow's runtim internally reverse the array ordering
  for (int i = 0; i < num_dims; i++)
    dims[i] = final_layer->outputs[0].adim[num_dims-1-i];
  DataType label_type = DT_FLOAT;
  if (loss_type == LOSS_SPARSE_CATEGORICAL_CROSSENTROPY) {
    // assign dims[num_dims-1] = 1 for sparse categorical labels
    dims[num_dims-1] = 1;
    label_type = DT_INT32;
  }
  // create label tensor
  switch (num_dims) {
#define DIMFUNC(DIM) \
    case DIM: \
    { \
      label_tensor = create_tensor<DIM>(dims, label_type); \
      break; \
    }
    LEGION_FOREACH_N(DIMFUNC)
#undef DIMFUNC
    default:
    {
      assert(false && "Unsupported dim");
    }
  }
  // init optimizer
  assert(optimizer != NULL);
  optimizer->init();
}

void FFModel::rewrite(const std::map<Op*, ParallelConfig>& current,
                      std::map<Op*, ParallelConfig>& next) const
{
  next = current;
  size_t opId = std::rand() % layers.size();
  //TODO: need to make sure opId is not an output layer of the model
  if (opId == layers.size() - 1)
    return;
  next[layers[opId]] = layers[opId]->get_random_parallel_config(*this);
}

void FFModel::optimize(Simulator* simulator,
                       std::map<Op*, ParallelConfig>& best,
                       size_t budget, float alpha) const
{
  // Start from data parallel
  std::map<Op*, ParallelConfig> current, next;
  for (size_t l = 0; l < layers.size(); l++) {
    current[layers[l]] = layers[l]->get_data_parallel_config(*this);
  }
  float best_runtime = simulator->simulate_runtime(this, current);
  best = current;
  float current_runtime = best_runtime;
  for (size_t iter = 0; iter < budget; iter++) {
    rewrite(current, next);
    float next_runtime = simulator->simulate_runtime(this, next);
    if (iter % 100 == 0) {
      printf("iter(%zu) cur(%.2lf) next(%.2lf) best(%.2lf)\n", iter,
             current_runtime, next_runtime, best_runtime);
    }
    float rn = static_cast<float>(std::rand()) / static_cast<float>(RAND_MAX);
    //float ratio = (next_runtime - current_runtime) / current_runtime;
    float diff = (next_runtime - current_runtime);
    if (next_runtime < best_runtime) {
      best_runtime = next_runtime;
      best = next;
    }
    if (next_runtime < current_runtime) {
      current = next;
      current_runtime = next_runtime;
    } else if (rn < std::exp(-alpha * diff)) {
      current = next;
      current_runtime = next_runtime;
    }
  }
  printf("=========== Best Discovered Strategy ==========\n");
  std::map<Op*, ParallelConfig>::const_iterator it;
  for (it = best.begin(); it != best.end(); it++) {
    printf("[%s] num_dims(%d) dims[", it->first->name, it->second.nDims);
    for (int i = 0; i < it->second.nDims; i++)
      if (i < it->second.nDims - 1)
        printf("%d,", it->second.dim[i]);
      else
        printf("%d", it->second.dim[i]);
    printf("] device_ids[");
    for (int i = 0; i < it->second.num_parts(); i++)
      if (i < it->second.num_parts() - 1)
        printf("%d,", it->second.device_ids[i]);
      else
        printf("%d", it->second.device_ids[i]);
    printf("]\n");
  }
  printf("============= MCMC Search Finished ============\n\n");
}

void FFModel::zero_gradients(void)
{
  for (int l = layers.size() - 1; l >= 0; l--)
    layers[l]->zero_grad(*this);
#ifdef DEADCODE
  ArgumentMap arg_map;
  Context ctx = config.lg_ctx;
  Runtime* runtime = config.lg_hlr;
  for (size_t p = 0; p < parameters.size(); p++) {
    Domain domain = runtime->get_index_partition_color_space(
        ctx, parameters[p].part_grad.get_index_partition());
    IndexSpace task_is = get_or_create_task_is(domain);
    IndexLauncher launcher(ZERO_INIT_TASK_ID, task_is,
                           TaskArgument(NULL, 0), arg_map,
                           Predicate::TRUE_PRED, false/*must*/, 0/*mapper_id*/,
                           FFConfig::get_hash_id(std::string(parameters[p].pcname)));
    launcher.add_region_requirement(
        RegionRequirement(parameters[p].part_grad, 0/*projection*/,
                          WRITE_ONLY, EXCLUSIVE, parameters[p].region_grad));
    launcher.add_field(0, FID_DATA);
    runtime->execute_index_space(ctx, launcher);
  }
#endif
}

void FFModel::print_layers(int id)
{
  if (id == -1) {
    for (size_t i = 0; i < layers.size(); i++) {
      layers[i]->print_layer(*this);
    }
  } else {
    layers[id]->print_layer(*this);
  }
}

PerfMetrics FFModel::update_metrics_task(const Task *task,
                                         const std::vector<PhysicalRegion>& regions,
                                         Context ctx, Runtime* runtime)
{
  Metrics* m = (Metrics*) task->args;
  //printf("in update_metrics_task\n");
  if (task->futures.size() == 0) {
    // Create an empty future
    PerfMetrics perf;
    return perf;
  }
  assert(task->futures.size() > 1);
  PerfMetrics all_metrics = task->futures[0].get_result<PerfMetrics>();
  for (size_t i = 1; i < task->futures.size(); i++) {
    PerfMetrics one_metrics = task->futures[i].get_result<PerfMetrics>();
    all_metrics.update(one_metrics);
  }
  all_metrics.print(m);
  //fprintf(stderr, "acc_train_loss: %.4lf train_accuracy: %.2lf%%(%d/%d)\n",
  //        all_metrics.train_loss / all_metrics.train_all,
  //        all_metrics.train_correct * 100.0f / all_metrics.train_all,
  //        all_metrics.train_correct, all_metrics.train_all);
  return all_metrics;
}

void Op::prefetch(const FFModel& ff)
{
  // TODO: perform prefetch for performance imporvement
}

#ifdef DEADCODE
// ========================================================
// class DataLoader
// ========================================================
DataLoader::DataLoader(std::string datasetPath)
{
  std::string trainPath = datasetPath + "/train";
  std::string valPath = datasetPath + "/val";
  DIR* trainDir = opendir(trainPath.c_str());
  DIR* valDir = opendir(valPath.c_str());
  if (!trainDir) {
    log_model.print("Failed to open %s\n", trainPath.c_str());
    return;
  }
  if (!valDir) {
    log_model.print("Failed to open %s\n", valPath.c_str());
    return;
  }
  for (struct dirent* dp = readdir(trainDir); dp; dp = readdir(trainDir)) {
    std::string labelId(dp->d_name);
    if (labelId == "." || labelId == "..")
      continue;
    DIR* labelDir = opendir((trainPath + "/" + labelId).c_str());
    if (!labelDir)
      continue;
    for (struct dirent* sp = readdir(labelDir); sp; sp = readdir(labelDir)) {
      std::string sampleId(sp->d_name);
      if (sampleId == "." || sampleId == "..")
        continue;

    }
    printf("%s/%s\n", trainPath.c_str(), labelId.c_str());
    closedir(labelDir);
  }
  closedir(trainDir);
  closedir(valDir);
}

bool DataLoader::get_samples(int numSamples, DataLoadMeta &meta)
{
  meta.numSamples = numSamples;
  for (int i = 0; i < numSamples; i++) {
    if (sampleIter == samples.end())
      sampleIter = samples.begin();
    meta.samples[i] = *sampleIter;
  }
  return true;
}

bool DataLoader::shuffle_samples(void)
{
  std::random_shuffle(samples.begin(), samples.end());
  return true;
}
#endif

// ========================================================
// class FFConfig
// ========================================================

// Default Config Parameters
struct DefaultConfig {
  const static int epochs = 1;
  const static int iterations = 1;
  const static int batchSize = 64;
  const static bool profiling = false;
  constexpr static float learningRate = 0.01f;
  constexpr static float weightDecay = 0.0001f;
  const static size_t workSpaceSize = (size_t)1 * 1024 * 1024 * 1024; // 2GB
  const static int numNodes = 1;
  const static int workersPerNode = 0;
  const static int cpusPerNode = 0;
  const static size_t searchBudget = 0;
  const static size_t simulatorWorkSpaceSize = (size_t)2 * 1024 * 1024 * 1024; //2GB
  constexpr static float searchAlpha = 1.0f;
  const static bool searchOverlapBackwardUpdate = false;
};

FFConfig::FFConfig()
{
  epochs = DefaultConfig::epochs;
  iterations = DefaultConfig::iterations;
  batchSize = DefaultConfig::batchSize;
  profiling = DefaultConfig::profiling;
  learningRate = DefaultConfig::learningRate;
  weightDecay = DefaultConfig::weightDecay;
  workSpaceSize = DefaultConfig::workSpaceSize;
  numNodes = DefaultConfig::numNodes;
  cpusPerNode = DefaultConfig::cpusPerNode;
  workersPerNode = DefaultConfig::workersPerNode;
  simulator_work_space_size = DefaultConfig::simulatorWorkSpaceSize;
  search_budget = DefaultConfig::searchBudget;
  search_alpha = DefaultConfig::searchAlpha;
  search_overlap_backward_update = DefaultConfig::searchOverlapBackwardUpdate;
  import_strategy_file = "";
  export_strategy_file = "";
  dataset_path = "";
  syntheticInput = false;
  perform_fusion = false;
}

void FFConfig::parse_args(char **argv, int argc)
{
  for (int i = 1; i < argc; i++)
  {
    if ((!strcmp(argv[i], "-e")) || (!strcmp(argv[i], "--epochs"))) {
      epochs = atoi(argv[++i]);
      continue;
    }
    if ((!strcmp(argv[i], "-i")) || (!strcmp(argv[i], "--iterations"))) {
      iterations = atoi(argv[++i]);
      continue;
    }
    if ((!strcmp(argv[i], "-b")) || (!strcmp(argv[i], "--batch-size"))) {
      batchSize = atoi(argv[++i]);
      continue;
    }
    if ((!strcmp(argv[i], "--lr")) || (!strcmp(argv[i], "--learning-rate"))) {
      learningRate = atof(argv[++i]);
      continue;
    }
    if ((!strcmp(argv[i], "--wd")) || (!strcmp(argv[i], "--weight-decay"))) {
      weightDecay = atof(argv[++i]);
      continue;
    }
    if ((!strcmp(argv[i], "-p")) || (!strcmp(argv[i], "--print-freq"))) {
      printFreq = atoi(argv[++i]);
      continue;
    }
    if ((!strcmp(argv[i], "-d")) || (!strcmp(argv[i], "--dataset"))) {
      dataset_path = std::string(argv[++i]);
      continue;
    }
    if ((!strcmp(argv[i], "--budget")) || (!strcmp(argv[i], "--search-budget"))) {
      search_budget =(size_t) atoll(argv[++i]);
      continue;
    }
    if ((!strcmp(argv[i], "--alpha")) || (!strcmp(argv[i], "--search-alpha"))) {
      search_alpha = atof(argv[++i]);
      continue;
    }
    if ((!strcmp(argv[i], "--import")) || (!strcmp(argv[i], "--import-strategy"))) {
      import_strategy_file = std::string(argv[++i]);
      continue;
    }
    if ((!strcmp(argv[i], "--export")) || (!strcmp(argv[i], "--export-strategy"))) {
      export_strategy_file = std::string(argv[++i]);
      continue;
    }
    if (!strcmp(argv[i], "-ll:gpu"))
    {
      workersPerNode = atoi(argv[++i]);
      continue;
    }
    if (!strcmp(argv[i], "--nodes"))
    {
      numNodes = atoi(argv[++i]);
      continue;
    }
    if (!strcmp(argv[i], "-ll:cpu"))
    {
      cpusPerNode = atoi(argv[++i]);
      continue;
    }
    if (!strcmp(argv[i], "--profiling"))
    {
      profiling = true;
    }
    if (!strcmp(argv[i], "--fusion"))
    {
      perform_fusion = true;
    }
  }
}

// Perform data parallelsim across machines
class DataParallelShardingFunctor : public ShardingFunctor {
public:
  DataParallelShardingFunctor(void);
  ~DataParallelShardingFunctor(void);
public:
  ShardID shard(const DomainPoint &point,
                const Domain &full_space,
                const size_t total_shards);
};

DataParallelShardingFunctor::DataParallelShardingFunctor(void)
: ShardingFunctor() {}

DataParallelShardingFunctor::~DataParallelShardingFunctor(void)
{}

ShardID DataParallelShardingFunctor::shard(const DomainPoint &point,
                                           const Domain &full_space,
                                           const size_t total_shards)
{
  assert(point.get_dim() == full_space.get_dim());
  int idx = full_space.get_dim() - 1;
  int samples = full_space.hi()[idx] - full_space.lo()[idx] + 1;
  int samples_per_shard = (samples + total_shards - 1) / total_shards;
  return (point[idx] - full_space.lo()[idx]) / samples_per_shard;
}

void register_internal_tasks()
{
  // CNN_INIT_TASK
  {
    TaskVariantRegistrar registrar(FF_INIT_TASK_ID, "cuda_init_task");
    registrar.add_constraint(ProcessorConstraint(Processor::TOC_PROC));
    registrar.set_leaf();
    Runtime::preregister_task_variant<FFHandler, UtilityTasks::init_cuda_task>(
        registrar, "cuda_init_task");
  }
  // ElementUnary task
  {
    TaskVariantRegistrar registrar(ELEMENTUNARY_INIT_TASK_ID, "ElementWiseUnary Init");
    registrar.add_constraint(ProcessorConstraint(Processor::TOC_PROC));
    registrar.set_leaf();
    Runtime::preregister_task_variant<OpMeta*, ElementUnary::init_task>(
        registrar, "ElementWiseUnary Init Task");
  }
  {
    TaskVariantRegistrar registrar(ELEMENTUNARY_FWD_TASK_ID, "ElementWiseUnary Forward");
    registrar.add_constraint(ProcessorConstraint(Processor::TOC_PROC));
    registrar.set_leaf();
    Runtime::preregister_task_variant<ElementUnary::forward_task>(
        registrar, "ElementWiseUnary Forward Task");
  }
  {
    TaskVariantRegistrar registrar(ELEMENTUNARY_BWD_TASK_ID, "ElementWiseUnary Backward");
    registrar.add_constraint(ProcessorConstraint(Processor::TOC_PROC));
    registrar.set_leaf();
    Runtime::preregister_task_variant<ElementUnary::backward_task>(
        registrar, "ElementWiseUnary Backward Task");
  }
  // ElementBinary task
  {
    TaskVariantRegistrar registrar(ELEMENTBINARY_INIT_TASK_ID, "ElementWiseBinary Init");
    registrar.add_constraint(ProcessorConstraint(Processor::TOC_PROC));
    registrar.set_leaf();
    Runtime::preregister_task_variant<OpMeta*, ElementBinary::init_task>(
        registrar, "ElementWiseBinary Init Task");
  }
  {
    TaskVariantRegistrar registrar(ELEMENTBINARY_FWD_TASK_ID, "ElementWiseBinary Forward");
    registrar.add_constraint(ProcessorConstraint(Processor::TOC_PROC));
    registrar.set_leaf();
    Runtime::preregister_task_variant<ElementBinary::forward_task>(
        registrar, "ElementWiseBinary Forward Task");
  }
  {
    TaskVariantRegistrar registrar(ELEMENTBINARY_BWD_TASK_ID, "ElementWiseBinary Backward");
    registrar.add_constraint(ProcessorConstraint(Processor::TOC_PROC));
    registrar.set_leaf();
    Runtime::preregister_task_variant<ElementBinary::backward_task>(
        registrar, "ElementWiseBinary Backward Task");
  }
  // Conv2D task
  {
    TaskVariantRegistrar registrar(CONV2D_INIT_TASK_ID, "Conv2D Init");
    registrar.add_constraint(ProcessorConstraint(Processor::TOC_PROC));
    registrar.set_leaf();
    Runtime::preregister_task_variant<OpMeta*, Conv2D::init_task>(
        registrar, "Conv2D Init Task");
  }
  //{
  //  TaskVariantRegistrar registrar(CONV2D_INIT_PARA_TASK_ID, "Conv2D Init Para");
  //  registrar.add_constraint(ProcessorConstraint(Processor::TOC_PROC));
  //  registrar.set_leaf();
  //  Runtime::preregister_task_variant<Conv2D::init_para_task>(
  //      registrar, "Conv2D Init Para Task");
  //}
  {
    TaskVariantRegistrar registrar(CONV2D_FWD_TASK_ID, "Conv2D Forward");
    registrar.add_constraint(ProcessorConstraint(Processor::TOC_PROC));
    registrar.set_leaf();
    Runtime::preregister_task_variant<Conv2D::forward_task>(
        registrar, "Conv2D Forward Task");
  }
  {
    TaskVariantRegistrar registrar(CONV2D_BWD_TASK_ID, "Conv2D Backward");
    registrar.add_constraint(ProcessorConstraint(Processor::TOC_PROC));
    registrar.set_leaf();
    Runtime::preregister_task_variant<Conv2D::backward_task>(
        registrar, "Conv2D Backward Task");
  }
  //{
  //  TaskVariantRegistrar registrar(CONV2D_UPD_TASK_ID, "Conv2D Update");
  //  registrar.add_constraint(ProcessorConstraint(Processor::TOC_PROC));
  //  registrar.set_leaf();
  //  Runtime::preregister_task_variant<Conv2D::update_task>(
  //     registrar, "Conv2D Update Task");
  //}
  // Dropout task
  {
    TaskVariantRegistrar registrar(DROPOUT_INIT_TASK_ID, "Dropout Init");
    registrar.add_constraint(ProcessorConstraint(Processor::TOC_PROC));
    registrar.set_leaf();
    Runtime::preregister_task_variant<OpMeta*, Dropout::init_task>(
        registrar, "Dropout Init Task");
  }
  {
    TaskVariantRegistrar registrar(DROPOUT_FWD_TASK_ID, "Dropout Forward");
    registrar.add_constraint(ProcessorConstraint(Processor::TOC_PROC));
    registrar.set_leaf();
    Runtime::preregister_task_variant<Dropout::forward_task>(
        registrar, "Dropout Forward Task");
  }
  {
    TaskVariantRegistrar registrar(DROPOUT_BWD_TASK_ID, "Dropout Backward");
    registrar.add_constraint(ProcessorConstraint(Processor::TOC_PROC));
    registrar.set_leaf();
    Runtime::preregister_task_variant<Dropout::backward_task>(
        registrar, "Dropout Backward Task");
  }
  // Embedding task GPU
  {
    TaskVariantRegistrar registrar(EMBED_INIT_TASK_ID, "Embedding Init");
    registrar.add_constraint(ProcessorConstraint(Processor::TOC_PROC));
    registrar.set_leaf();
    Runtime::preregister_task_variant<OpMeta*, Embedding::init_task>(
        registrar, "Embedding Init Task");
  }
  {
    TaskVariantRegistrar registrar(EMBED_FWD_TASK_ID, "Embedding Forward");
    registrar.add_constraint(ProcessorConstraint(Processor::TOC_PROC));
    registrar.set_leaf();
    Runtime::preregister_task_variant<Embedding::forward_task>(
        registrar, "Embedding Forward Task");
  }
  {
    TaskVariantRegistrar registrar(EMBED_BWD_TASK_ID, "Embedding Backward");
    registrar.add_constraint(ProcessorConstraint(Processor::TOC_PROC));
    registrar.set_leaf();
    Runtime::preregister_task_variant<Embedding::backward_task>(
        registrar, "Embedding Backward Task");
  }
  // Embedding task CPU
  {
    TaskVariantRegistrar registrar(EMBED_FWD_TASK_ID, "Embedding Forward");
    registrar.add_constraint(ProcessorConstraint(Processor::LOC_PROC));
    registrar.set_leaf();
    Runtime::preregister_task_variant<Embedding::forward_task_cpu>(
        registrar, "Embedding Forward Task");
  }
  {
    TaskVariantRegistrar registrar(EMBED_BWD_TASK_ID, "Embedding Backward");
    registrar.add_constraint(ProcessorConstraint(Processor::LOC_PROC));
    registrar.set_leaf();
    Runtime::preregister_task_variant<Embedding::backward_task_cpu>(
        registrar, "Embedding Backward Task");
  }
  // Pool2D task
  {
    TaskVariantRegistrar registrar(POOL2D_INIT_TASK_ID, "pool2d_init_task");
    registrar.add_constraint(ProcessorConstraint(Processor::TOC_PROC));
    registrar.set_leaf();
    Runtime::preregister_task_variant<OpMeta*, Pool2D::init_task>(
        registrar, "pool2d_init_task");
  }
  {
    TaskVariantRegistrar registrar(POOL2D_FWD_TASK_ID, "pool2d_fwd_task");
    registrar.add_constraint(ProcessorConstraint(Processor::TOC_PROC));
    registrar.set_leaf();
    Runtime::preregister_task_variant<Pool2D::forward_task>(
        registrar, "pool2d_fwd_task");
  }
  {
    TaskVariantRegistrar registrar(POOL2D_BWD_TASK_ID, "pool2d_bwd_task");
    registrar.add_constraint(ProcessorConstraint(Processor::TOC_PROC));
    registrar.set_leaf();
    Runtime::preregister_task_variant<Pool2D::backward_task>(
        registrar, "pool2d_bwd_task");
  }
  // BatchNorm task
  {
    TaskVariantRegistrar registrar(BATCHNORM_INIT_TASK_ID, "bn_init_task");
    registrar.add_constraint(ProcessorConstraint(Processor::TOC_PROC));
    registrar.set_leaf();
    Runtime::preregister_task_variant<OpMeta*, BatchNorm::init_task>(
        registrar, "bn_init_task");
  }
  {
    TaskVariantRegistrar registrar(BATCHNORM_INIT_PARA_TASK_ID, "bm_init_para_task");
    registrar.add_constraint(ProcessorConstraint(Processor::TOC_PROC));
    registrar.set_leaf();
    Runtime::preregister_task_variant<BatchNorm::init_para_task>(
        registrar, "bm_init_para_task");
  }
  {
    TaskVariantRegistrar registrar(BATCHNORM_FWD_TASK_ID, "bn_fwd_task");
    registrar.add_constraint(ProcessorConstraint(Processor::TOC_PROC));
    registrar.set_leaf();
    Runtime::preregister_task_variant<BatchNorm::forward_task>(
        registrar, "bn_fwd_task");
  }
  {
    TaskVariantRegistrar registrar(BATCHNORM_BWD_TASK_ID, "bn_bwd_task");
    registrar.add_constraint(ProcessorConstraint(Processor::TOC_PROC));
    registrar.set_leaf();
    Runtime::preregister_task_variant<BatchNorm::backward_task>(
        registrar, "bn_bwd_task");
  }
  // BatchMatmul task
  {
    TaskVariantRegistrar registrar(BATCHMATMUL_INIT_TASK_ID, "BatchMatmul Init");
    registrar.add_constraint(ProcessorConstraint(Processor::TOC_PROC));
    registrar.set_leaf();
    Runtime::preregister_task_variant<OpMeta*, BatchMatmul::init_task>(
        registrar, "BatchMatmul Init Task");
  }
  {
    TaskVariantRegistrar registrar(BATCHMATMUL_FWD_TASK_ID, "BatchMatmul Forward");
    registrar.add_constraint(ProcessorConstraint(Processor::TOC_PROC));
    registrar.set_leaf();
    Runtime::preregister_task_variant<BatchMatmul::forward_task>(
        registrar, "BatchMatmul Forward Task");
  }
  {
    TaskVariantRegistrar registrar(BATCHMATMUL_BWD_TASK_ID, "BatchMatmul Backward");
    registrar.add_constraint(ProcessorConstraint(Processor::TOC_PROC));
    registrar.set_leaf();
    Runtime::preregister_task_variant<BatchMatmul::backward_task>(
        registrar, "BatchMatmul Backward Task");
  }
  // Linear task
  {
    TaskVariantRegistrar registrar(LINEAR_INIT_TASK_ID, "Linear Init");
    registrar.add_constraint(ProcessorConstraint(Processor::TOC_PROC));
    registrar.set_leaf();
    Runtime::preregister_task_variant<OpMeta*, Linear::init_task>(
        registrar, "Linear Init Task");
  }
  {
    TaskVariantRegistrar registrar(LINEAR_FWD_TASK_ID, "Linear Forward");
    registrar.add_constraint(ProcessorConstraint(Processor::TOC_PROC));
    registrar.set_leaf();
    Runtime::preregister_task_variant<Linear::forward_task>(
        registrar, "Linear Forward Task");
  }
  {
    TaskVariantRegistrar registrar(LINEAR_BWD_TASK_ID, "Linear Backward");
    registrar.add_constraint(ProcessorConstraint(Processor::TOC_PROC));
    registrar.set_leaf();
    Runtime::preregister_task_variant<Linear::backward_task>(
        registrar, "Linear Backward Task");
  }
  {
    TaskVariantRegistrar registrar(LINEAR_BWD2_TASK_ID,
                                   "Linear Backward (Aggregate replica)");
    registrar.add_constraint(ProcessorConstraint(Processor::TOC_PROC));
    registrar.set_leaf();
    Runtime::preregister_task_variant<Linear::backward2_task>(
        registrar, "Linear Backward Task (Aggregate replica)");
  }
  // Flat task
  {
    TaskVariantRegistrar registrar(FLAT_INIT_TASK_ID, "flat_init_task");
    registrar.add_constraint(ProcessorConstraint(Processor::TOC_PROC));
    registrar.set_leaf();
    Runtime::preregister_task_variant<OpMeta*, Flat::init_task>(
        registrar, "flat_init_task");
  }
  {
    TaskVariantRegistrar registrar(FLAT_FWD_TASK_ID, "flat_fwd_task");
    registrar.add_constraint(ProcessorConstraint(Processor::TOC_PROC));
    registrar.set_leaf();
    Runtime::preregister_task_variant<Flat::forward_task>(
        registrar, "flat_fwd_task");
  }
  {
    TaskVariantRegistrar registrar(FLAT_BWD_TASK_ID, "flat_bwd_task");
    registrar.add_constraint(ProcessorConstraint(Processor::TOC_PROC));
    registrar.set_leaf();
    Runtime::preregister_task_variant<Flat::backward_task>(
        registrar, "flat_bwd_task");
  }
  // Softmax task
  {
    TaskVariantRegistrar registrar(SOFTMAX_INIT_TASK_ID, "softmax_init_task");
    registrar.add_constraint(ProcessorConstraint(Processor::TOC_PROC));
    registrar.set_leaf();
    Runtime::preregister_task_variant<OpMeta*, Softmax::init_task>(
        registrar, "softmax_init_task");
  }
  {
    TaskVariantRegistrar registrar(SOFTMAX_FWD_TASK_ID, "softmax_fwd_task");
    registrar.add_constraint(ProcessorConstraint(Processor::TOC_PROC));
    registrar.set_leaf();
    Runtime::preregister_task_variant<Softmax::forward_task>(
        registrar, "softmax_fwd_task");
  }
  {
    TaskVariantRegistrar registrar(SOFTMAX_BWD_TASK_ID, "softmax_bwd_task");
    registrar.add_constraint(ProcessorConstraint(Processor::TOC_PROC));
    registrar.set_leaf();
    Runtime::preregister_task_variant<Softmax::backward_task>(
        registrar, "softmax_bwd_task");
  }
  // compute Loss
  {
    TaskVariantRegistrar registrar(LOSS_BWD_TASK_ID, "Loss Backward");
    registrar.add_constraint(ProcessorConstraint(Processor::TOC_PROC));
    registrar.set_leaf();
    Runtime::preregister_task_variant<Loss::backward_task>(
        registrar, "Loss Backward Task");
  }
  // compute Metrics
  {
    TaskVariantRegistrar registrar(METRICS_COMP_TASK_ID, "MSELoss Backward");
    registrar.add_constraint(ProcessorConstraint(Processor::TOC_PROC));
    registrar.set_leaf();
    Runtime::preregister_task_variant<PerfMetrics, Metrics::compute_task>(
        registrar, "MSELoss Backward Task");
  }
  // MSELoss
  //{
  //  TaskVariantRegistrar registrar(MSELOSS_BWD_TASK_ID, "MSELoss Backward");
  //  registrar.add_constraint(ProcessorConstraint(Processor::TOC_PROC));
  //  registrar.set_leaf();
  //  Runtime::preregister_task_variant<PerfMetrics, MSELoss::backward_task>(
  //      registrar, "MSELoss Backward Task");
  //}
  // update metrics
  {
    TaskVariantRegistrar registrar(UPDATE_METRICS_TASK_ID, "Update Metrics");
    registrar.add_constraint(ProcessorConstraint(Processor::LOC_PROC));
    registrar.set_leaf();
    Runtime::preregister_task_variant<PerfMetrics, FFModel::update_metrics_task>(
        registrar, "Update Metrics Task");
  }
  // Concat task
  {
    TaskVariantRegistrar registrar(CONCAT_INIT_TASK_ID, "Concat Init");
    registrar.add_constraint(ProcessorConstraint(Processor::TOC_PROC));
    registrar.set_leaf();
    Runtime::preregister_task_variant<OpMeta*, Concat::init_task>(
        registrar, "Concat Init Task");
  }
  {
    TaskVariantRegistrar registrar(CONCAT_FWD_TASK_ID, "Concat Forward");
    registrar.add_constraint(ProcessorConstraint(Processor::TOC_PROC));
    registrar.set_leaf();
    Runtime::preregister_task_variant<Concat::forward_task>(
        registrar, "Concat Forward Task");
  }
  {
    TaskVariantRegistrar registrar(CONCAT_BWD_TASK_ID, "Concat Backward");
    registrar.add_constraint(ProcessorConstraint(Processor::TOC_PROC));
    registrar.set_leaf();
    Runtime::preregister_task_variant<Concat::backward_task>(
        registrar, "Concat Backward Task");
  }
  // Split task
  {
    TaskVariantRegistrar registrar(SPLIT_INIT_TASK_ID, "Split Init");
    registrar.add_constraint(ProcessorConstraint(Processor::TOC_PROC));
    registrar.set_leaf();
    Runtime::preregister_task_variant<OpMeta*, Split::init_task>(
        registrar, "Split Init Task");
  }
  {
    TaskVariantRegistrar registrar(SPLIT_FWD_TASK_ID, "Split Forward");
    registrar.add_constraint(ProcessorConstraint(Processor::TOC_PROC));
    registrar.set_leaf();
    Runtime::preregister_task_variant<Split::forward_task>(
        registrar, "Split Forward Task");
  }
  {
    TaskVariantRegistrar registrar(SPLIT_BWD_TASK_ID, "Split Backward");
    registrar.add_constraint(ProcessorConstraint(Processor::TOC_PROC));
    registrar.set_leaf();
    Runtime::preregister_task_variant<Split::backward_task>(
        registrar, "Split Backward Task");
  }
  // Reshape task
  {
    TaskVariantRegistrar registrar(RESHAPE_INIT_TASK_ID, "Reshape Init");
    registrar.add_constraint(ProcessorConstraint(Processor::TOC_PROC));
    registrar.set_leaf();
    Runtime::preregister_task_variant<OpMeta*, Reshape::init_task>(
        registrar, "Reshape Init Task");
  }
  {
    TaskVariantRegistrar registrar(RESHAPE_FWD_TASK_ID, "Reshape Forward");
    registrar.add_constraint(ProcessorConstraint(Processor::TOC_PROC));
    registrar.set_leaf();
    Runtime::preregister_task_variant<Reshape::forward_task>(
        registrar, "Reshape Forward Task");
  }
  {
    TaskVariantRegistrar registrar(RESHAPE_BWD_TASK_ID, "Reshape Backward");
    registrar.add_constraint(ProcessorConstraint(Processor::TOC_PROC));
    registrar.set_leaf();
    Runtime::preregister_task_variant<Reshape::backward_task>(
        registrar, "Reshape Backward Task");
  }
  // Reverse task
  {
    TaskVariantRegistrar registrar(REVERSE_INIT_TASK_ID, "Reverse Init");
    registrar.add_constraint(ProcessorConstraint(Processor::TOC_PROC));
    registrar.set_leaf();
    Runtime::preregister_task_variant<OpMeta*, Reverse::init_task>(
        registrar, "Reverse Init Task");
  }
  {
    TaskVariantRegistrar registrar(REVERSE_FWD_TASK_ID, "Reverse Forward");
    registrar.add_constraint(ProcessorConstraint(Processor::TOC_PROC));
    registrar.set_leaf();
    Runtime::preregister_task_variant<Reverse::forward_task>(
        registrar, "Reverse Forward Task");
  }
  {
    TaskVariantRegistrar registrar(REVERSE_BWD_TASK_ID, "Reverse Backward");
    registrar.add_constraint(ProcessorConstraint(Processor::TOC_PROC));
    registrar.set_leaf();
    Runtime::preregister_task_variant<Reverse::backward_task>(
        registrar, "Reverse Backward Task");
  }
  // Transpose task
  {
    TaskVariantRegistrar registrar(TRANSPOSE_INIT_TASK_ID, "Transpose Init");
    registrar.add_constraint(ProcessorConstraint(Processor::TOC_PROC));
    registrar.set_leaf();
    Runtime::preregister_task_variant<OpMeta*, Transpose::init_task>(
        registrar, "Transpose Init Task");
  }
  {
    TaskVariantRegistrar registrar(TRANSPOSE_FWD_TASK_ID, "Transpose Forward");
    registrar.add_constraint(ProcessorConstraint(Processor::TOC_PROC));
    registrar.set_leaf();
    Runtime::preregister_task_variant<Transpose::forward_task>(
        registrar, "Transpose Forward Task");
  }
  {
    TaskVariantRegistrar registrar(TRANSPOSE_BWD_TASK_ID, "Transpose Backward");
    registrar.add_constraint(ProcessorConstraint(Processor::TOC_PROC));
    registrar.set_leaf();
    Runtime::preregister_task_variant<Transpose::backward_task>(
        registrar, "Transpose Backward Task");
  }
  // FusedOp Task
  {
    TaskVariantRegistrar registrar(FUSEDOP_FWD_TASK_ID, "FusedOp Forward");
    registrar.add_constraint(ProcessorConstraint(Processor::TOC_PROC));
    registrar.set_leaf();
    Runtime::preregister_task_variant<FusedOp::forward_task>(
        registrar, "FusedOp Forward Task");
  }
  {
    TaskVariantRegistrar registrar(FUSEDOP_BWD_TASK_ID, "FusedOp Backward");
    registrar.add_constraint(ProcessorConstraint(Processor::TOC_PROC));
    registrar.set_leaf();
    Runtime::preregister_task_variant<FusedOp::backward_task>(
        registrar, "FusedOp Backward Task");
  }
  // Optimizer
  {
    TaskVariantRegistrar registrar(SGD_UPD_PS_TASK_ID,
                                   "SGD Parameter Server Update");
    registrar.add_constraint(ProcessorConstraint(Processor::TOC_PROC));
    registrar.set_leaf();
    Runtime::preregister_task_variant<SGDOptimizer::ps_update_task>(
        registrar, "SGD Parameter Server Update Task");
  }
  {
    TaskVariantRegistrar registrar(SGD_UPD_NCCL_TASK_ID,
                                   "SGD NCCL Update");
    registrar.add_constraint(ProcessorConstraint(Processor::TOC_PROC));
    registrar.set_leaf();
    Runtime::preregister_task_variant<SGDOptimizer::nccl_update_task>(
        registrar, "SGD NCCL Update Task");
  }
  {
    TaskVariantRegistrar registrar(ADAM_UPD_PS_TASK_ID,
                                   "Adam Parameter Server Update");
    registrar.add_constraint(ProcessorConstraint(Processor::TOC_PROC));
    registrar.set_leaf();
    Runtime::preregister_task_variant<AdamOptimizer::ps_update_task>(
        registrar, "Adam Parameter Server Update Task");
  }
  {
    TaskVariantRegistrar registrar(ADAM_UPD_NCCL_TASK_ID,
                                   "Adam NCCL Update");
    registrar.add_constraint(ProcessorConstraint(Processor::TOC_PROC));
    registrar.set_leaf();
    Runtime::preregister_task_variant<AdamOptimizer::nccl_update_task>(
        registrar, "Adam NCCL Update Task");
  }
  // Initializer
  {
    TaskVariantRegistrar registrar(ZERO_INIT_TASK_ID,
                                   "Zero Init");
    registrar.add_constraint(ProcessorConstraint(Processor::LOC_PROC));
    registrar.set_leaf();
    Runtime::preregister_task_variant<ZeroInitializer::init_task_cpu>(
        registrar, "Zero Init Task");
  }
  {
    TaskVariantRegistrar registrar(ZERO_INIT_TASK_ID,
                                   "Zero Init");
    registrar.add_constraint(ProcessorConstraint(Processor::TOC_PROC));
    registrar.set_leaf();
    Runtime::preregister_task_variant<ZeroInitializer::init_task>(
        registrar, "Zero Init Task");
  }
  {
    TaskVariantRegistrar registrar(CONSTANT_INIT_TASK_ID,
                                   "Constant Init");
    registrar.add_constraint(ProcessorConstraint(Processor::LOC_PROC));
    registrar.set_leaf();
    Runtime::preregister_task_variant<ConstantInitializer::init_task_cpu>(
        registrar, "Constant Init Task");
  }
  {
    TaskVariantRegistrar registrar(CONSTANT_INIT_TASK_ID,
                                   "Constant Init");
    registrar.add_constraint(ProcessorConstraint(Processor::TOC_PROC));
    registrar.set_leaf();
    Runtime::preregister_task_variant<ConstantInitializer::init_task>(
        registrar, "Constant Init Task");
  }
  {
    TaskVariantRegistrar registrar(UNIFORM_INIT_TASK_ID,
                                   "Uniform Init");
    registrar.add_constraint(ProcessorConstraint(Processor::TOC_PROC));
    registrar.set_leaf();
    Runtime::preregister_task_variant<UniformInitializer::init_task>(
        registrar, "Uniform Init Task");
  }
  {
    TaskVariantRegistrar registrar(GLOROT_INIT_TASK_ID,
                                   "Glorot Init");
    registrar.add_constraint(ProcessorConstraint(Processor::TOC_PROC));
    registrar.set_leaf();
    Runtime::preregister_task_variant<GlorotUniform::init_task>(
        registrar, "Glorot Init Task");
  }
  {
    TaskVariantRegistrar registrar(NORMAL_INIT_TASK_ID,
                                   "Normalize Init");
    registrar.add_constraint(ProcessorConstraint(Processor::TOC_PROC));
    registrar.set_leaf();
    Runtime::preregister_task_variant<NormInitializer::init_task>(
        registrar, "Normalize Init Task");
  }
  // Search
  {
    TaskVariantRegistrar registrar(STRATEGY_SEARCH_TASK_ID,
                                   "Stretegy Search");
    registrar.add_constraint(ProcessorConstraint(Processor::TOC_PROC));
    registrar.set_leaf();
    Runtime::preregister_task_variant<Simulator::strategy_search_task>(
        registrar, "Stretegy Search Task");
  }
  // DUMMY task
  {
    TaskVariantRegistrar registrar(DUMMY_TASK_ID, "dummy_task");
    registrar.add_constraint(ProcessorConstraint(Processor::TOC_PROC));
    registrar.set_leaf();
    Runtime::preregister_task_variant<UtilityTasks::dummy_task>(registrar, "dummy_task");
  }
}

#if !defined(FF_USE_PYTHON)
// ========================================================
// Task and mapper registrations
// ========================================================
int main(int argc, char** argv)
{
  // This needs to be set, otherwise NCCL will try to use group kernel launches,
  // which are not compatible with the Realm CUDA hijack.
  setenv("NCCL_LAUNCH_MODE", "PARALLEL", true);
  Runtime::set_top_level_task_id(TOP_LEVEL_TASK_ID);
  {
    TaskVariantRegistrar registrar(TOP_LEVEL_TASK_ID, "top_level");
    registrar.add_constraint(ProcessorConstraint(Processor::LOC_PROC));
    registrar.set_replicable();
    Runtime::preregister_task_variant<top_level_task>(registrar, "top_level");
  }

  register_internal_tasks();

  // Register custom tasks
  register_custom_tasks();

  // Init MPI
#if defined(GASNET_CONDUIT_MPI) || defined(REALM_USE_MPI)
  // The GASNet MPI conduit and/or the Realm MPI network layer
  // require that MPI be initialized for multiple threads
  int provided;
  MPI_Init_thread(&argc, &argv, MPI_THREAD_MULTIPLE, &provided);
  // If you fail this assertion, then your version of MPI
  // does not support calls from multiple threads and you 
  // cannot use the GASNet MPI conduit
  if (provided < MPI_THREAD_MULTIPLE)
    printf("ERROR: Your implementation of MPI does not support "
           "MPI_THREAD_MULTIPLE which is required for use of the "
           "GASNet MPI conduit or the Realm MPI network layer "
           "with the Legion-MPI Interop!\n");
  assert(provided == MPI_THREAD_MULTIPLE);
#else
  // Perform MPI start-up like normal for most GASNet conduits
  MPI_Init(&argc, &argv);
#endif

  DataParallelShardingFunctor* sharding_functor = new DataParallelShardingFunctor();
  Runtime::preregister_sharding_functor(DataParallelShardingID, sharding_functor);

  Runtime::add_registration_callback(update_mappers);
  return Runtime::start(argc, argv);
}

#else
void register_flexflow_tasks()
{
  register_internal_tasks();

  register_c_custom_tasks();

  DataParallelShardingFunctor* sharding_functor = new DataParallelShardingFunctor();
  Runtime::preregister_sharding_functor(DataParallelShardingID, sharding_functor);
}

#endif // FF_USE_PYTHON

// template instantiations
#define DIMFUNC(DIM) \
  template Tensor FFModel::create_tensor<DIM>(const int* dims, DataType data_type, const Op* owner_op, bool create_grad); \
  template Tensor FFModel::create_constant<DIM>(const int* dims, float value, DataType data_type); \
  template void FFModel::create_disjoint_partition<DIM>(const Tensor& tensor, const IndexSpaceT<DIM>& part_is, LogicalPartition& part_fwd, LogicalPartition& part_bwd);
  LEGION_FOREACH_N(DIMFUNC)
#undef DIMFUNC

#define DIMFUNC(D1,D2) \
  template void FFModel::create_data_parallel_partition_with_diff_dims<D1, D2>(const Tensor& tensor, const IndexSpaceT<D2>& part_is, LogicalPartition& part_fwd, LogicalPartition& part_bwd);
  LEGION_FOREACH_NN(DIMFUNC)
#undef DIMFUNC

template Parameter FFModel::create_conv_weight<4>(Op* op, const int* dims, DataType data_type, Initializer* initializer, bool create_grad, Parameter::CommType comm_type);
template Parameter FFModel::create_conv_weight<1>(Op* op, const int* dims, DataType data_type, Initializer* initializer, bool create_grad, Parameter::CommType comm_type);

#define DIMFUNC(D1,D2) \
  template Parameter FFModel::create_linear_weight<D1, D2>(Op* op, const int* dims, DataType data_type, Initializer* initializer, bool create_grad, Parameter::CommType comm_type);
  LEGION_FOREACH_NN(DIMFUNC)
#undef DIMFUNC

#define DIMFUNC(D1,D2) \
  template Tensor FFModel::create_linear_replica<D1>(const int* dims, const IndexSpaceT<D2>& part_is, DataType data_type);
  LEGION_FOREACH_NN(DIMFUNC)
#undef DIMFUNC

template float* Tensor::get_raw_ptr<float>(FFConfig &config);
template int32_t* Tensor::get_raw_ptr<int32_t>(FFConfig &config);<|MERGE_RESOLUTION|>--- conflicted
+++ resolved
@@ -494,31 +494,13 @@
                                 float value,
                                 DataType data_type)
 {
-  // constant created in this way is not part of any operator
-  // so we assume it does not have gradients
-<<<<<<< HEAD
-  Tensor tensor = create_tensor<NDIM>(dims, data_type, NULL/*owner_op*/, false/*create_grad*/);
-  IndexSpaceT<NDIM> part_is = (IndexSpaceT<NDIM>) get_or_create_task_is(NDIM, "");
-  ConstantInitializer* init =  new ConstantInitializer(value);
-=======
   // FIXME: currently create gradients for constants since the current auto grad algorithm
   // computes gradients for all operators
   Tensor tensor = create_tensor<NDIM>(dims, data_type, NULL/*owner_op*/, true/*create_grad*/);
   ConstantInitializer initializer(value);
->>>>>>> 8e8d0678
   Context ctx = config.lg_ctx;
   Runtime* runtime = config.lg_hlr;
-  ArgumentMap argmap;
-  IndexLauncher launcher(CONSTANT_INIT_TASK_ID, part_is,
-      TaskArgument(init, sizeof(ConstantInitializer)), argmap,
-      Predicate::TRUE_PRED, false, 0,
-      FFConfig::get_hash_id(""));
-  launcher.add_region_requirement(
-      RegionRequirement(tensor.part, 0/*projection id*/,
-                        WRITE_ONLY, EXCLUSIVE, tensor.region));
-  launcher.add_field(0, FID_DATA);
-  FutureMap fm = runtime->execute_index_space(ctx, launcher);
-  fm.wait_all_results();
+  initializer.init(ctx, runtime, &tensor);
   return tensor;
 }
 
