#! /usr/bin/env bash
set -euo pipefail

# Usage: ./publish.sh <docker_image_name>
# Optional environment variables: FF_GPU_BACKEND, cuda_version

# Cd into directory holding this script
cd "${BASH_SOURCE[0]%/*}"

# Parse input params
image=${1:-flexflow}
FF_GPU_BACKEND=${FF_GPU_BACKEND:-cuda}
cuda_version=${cuda_version:-"empty"}

# Check docker image name
if [[ "${image}" != @(flexflow-environment|flexflow) ]]; then
  echo "Error, docker image name '${image}' is invalid. Choose between 'flexflow-environment' and 'flexflow'."
  exit 1
fi

# Check GPU backend
if [[ "${FF_GPU_BACKEND}" != @(cuda|hip_cuda|hip_rocm|intel) ]]; then
  echo "Error, value of FF_GPU_BACKEND (${FF_GPU_BACKEND}) is invalid. Pick between 'cuda', 'hip_cuda', 'hip_rocm' or 'intel'."
  exit 1
elif [[ "${FF_GPU_BACKEND}" != "cuda" ]]; then
  echo "Publishing $image docker image with gpu backend: ${FF_GPU_BACKEND}"
else
  echo "Publishing $image docker image with default GPU backend: cuda"
fi

<<<<<<< HEAD
# Check publish specinfer environment image
if [[ "${image}" == @(specinfer-environment-cuda|specinfer-environment-hip_cuda|specinfer-environment-hip_rocm|specinfer-environment-intel) ]]; then
  echo "specinfer does not publish environment images"
  exit 1
fi

if [[ "${image}" != @(flexflow-environment-cuda|flexflow-environment-hip_cuda|flexflow-environment-hip_rocm|flexflow-environment-intel|flexflow-cuda|flexflow-hip_cuda|flexflow-hip_rocm|flexflow-intel|specinfer-cuda|specinfer-hip_cuda|specinfer-hip_rocm|specinfer-intel) ]]; then
  echo "Error, image name ${image} is invalid. Choose between 'flexflow-environment-{cuda,hip_cuda,hip_rocm,intel}', 'flexflow-{cuda,hip_cuda,hip_rocm,intel}' and 'specinfer-{cuda,hip_cuda,hip_rocm,intel}'."
  exit 1
fi

# Check that image exists
if [[ "${image}" == @(specinfer-cuda|specinfer-hip_cuda|specinfer-hip_rocm|specinfer-intel) ]]; then 
  SUBSTR="${image:10}"
  docker image inspect "flexflow-${SUBSTR}-${cuda_version}":latest > /dev/null
else
  docker image inspect "${image}-${cuda_version}":latest > /dev/null
fi
=======
if [[ "${FF_GPU_BACKEND}" == "cuda" || "${FF_GPU_BACKEND}" == "hip_cuda" ]]; then
  # Autodetect cuda version if not specified
  if [[ $cuda_version == "empty" ]]; then
    cuda_version=$(command -v nvcc >/dev/null 2>&1 && nvcc --version | grep "release" | awk '{print $NF}')
    # Change cuda_version eg. V11.7.99 to 11.7
    cuda_version=${cuda_version:1:4}
  fi
  # Check that CUDA version is supported
  if [[ "$cuda_version" != @(11.1|11.3|11.7|11.2|11.5|11.6|11.8) ]]; then
    echo "cuda_version is not supported, please choose among {11.1|11.2|11.3|11.5|11.6|11.7|11.8}"
    exit 1
  fi
  # Set cuda version suffix to docker image name
  echo "Publishing $image docker image with CUDA $cuda_version"
  cuda_version="-${cuda_version}"
else
  # Empty cuda version suffix for non-CUDA images
  cuda_version=""
fi

# Check that image exists
docker image inspect "${image}-${FF_GPU_BACKEND}${cuda_version}":latest > /dev/null
>>>>>>> 8b18d11a

# Log into container registry
FLEXFLOW_CONTAINER_TOKEN=${FLEXFLOW_CONTAINER_TOKEN:-}
if [ -z "$FLEXFLOW_CONTAINER_TOKEN" ]; then echo "FLEXFLOW_CONTAINER_TOKEN secret is not available, cannot publish the docker image to ghrc.io"; exit; fi
echo "$FLEXFLOW_CONTAINER_TOKEN" | docker login ghcr.io -u flexflow --password-stdin

# Tag image to be uploaded
git_sha=${GITHUB_SHA:-$(git rev-parse HEAD)}
if [ -z "$git_sha" ]; then echo "Commit hash cannot be detected, cannot publish the docker image to ghrc.io"; exit; fi
<<<<<<< HEAD

# If in "inference" branch, which tries to publish "specinfer" images,
# tags the all images as "specinfer-{cuda, hip_cuda, hip_rocm, intel}"; if in others, do as orginal
if [[ "${image}" == @(specinfer-cuda|specinfer-hip_cuda|specinfer-hip_rocm|specinfer-intel) ]]; then 
  SUBSTR="${image:10}"
  docker tag flexflow-"$SUBSTR-${cuda_version}":latest ghcr.io/flexflow/specinfer-"$SUBSTR-${cuda_version}":latest
else
  docker tag "$image-${cuda_version}":latest ghcr.io/flexflow/"$image-${cuda_version}":latest
fi
=======
docker tag "${image}-${FF_GPU_BACKEND}${cuda_version}":latest ghcr.io/flexflow/"${image}-${FF_GPU_BACKEND}${cuda_version}":latest
>>>>>>> 8b18d11a

# Upload image
docker push ghcr.io/flexflow/"${image}-${FF_GPU_BACKEND}${cuda_version}":latest
<|MERGE_RESOLUTION|>--- conflicted
+++ resolved
@@ -28,26 +28,6 @@
   echo "Publishing $image docker image with default GPU backend: cuda"
 fi
 
-<<<<<<< HEAD
-# Check publish specinfer environment image
-if [[ "${image}" == @(specinfer-environment-cuda|specinfer-environment-hip_cuda|specinfer-environment-hip_rocm|specinfer-environment-intel) ]]; then
-  echo "specinfer does not publish environment images"
-  exit 1
-fi
-
-if [[ "${image}" != @(flexflow-environment-cuda|flexflow-environment-hip_cuda|flexflow-environment-hip_rocm|flexflow-environment-intel|flexflow-cuda|flexflow-hip_cuda|flexflow-hip_rocm|flexflow-intel|specinfer-cuda|specinfer-hip_cuda|specinfer-hip_rocm|specinfer-intel) ]]; then
-  echo "Error, image name ${image} is invalid. Choose between 'flexflow-environment-{cuda,hip_cuda,hip_rocm,intel}', 'flexflow-{cuda,hip_cuda,hip_rocm,intel}' and 'specinfer-{cuda,hip_cuda,hip_rocm,intel}'."
-  exit 1
-fi
-
-# Check that image exists
-if [[ "${image}" == @(specinfer-cuda|specinfer-hip_cuda|specinfer-hip_rocm|specinfer-intel) ]]; then 
-  SUBSTR="${image:10}"
-  docker image inspect "flexflow-${SUBSTR}-${cuda_version}":latest > /dev/null
-else
-  docker image inspect "${image}-${cuda_version}":latest > /dev/null
-fi
-=======
 if [[ "${FF_GPU_BACKEND}" == "cuda" || "${FF_GPU_BACKEND}" == "hip_cuda" ]]; then
   # Autodetect cuda version if not specified
   if [[ $cuda_version == "empty" ]]; then
@@ -70,7 +50,6 @@
 
 # Check that image exists
 docker image inspect "${image}-${FF_GPU_BACKEND}${cuda_version}":latest > /dev/null
->>>>>>> 8b18d11a
 
 # Log into container registry
 FLEXFLOW_CONTAINER_TOKEN=${FLEXFLOW_CONTAINER_TOKEN:-}
@@ -80,19 +59,7 @@
 # Tag image to be uploaded
 git_sha=${GITHUB_SHA:-$(git rev-parse HEAD)}
 if [ -z "$git_sha" ]; then echo "Commit hash cannot be detected, cannot publish the docker image to ghrc.io"; exit; fi
-<<<<<<< HEAD
-
-# If in "inference" branch, which tries to publish "specinfer" images,
-# tags the all images as "specinfer-{cuda, hip_cuda, hip_rocm, intel}"; if in others, do as orginal
-if [[ "${image}" == @(specinfer-cuda|specinfer-hip_cuda|specinfer-hip_rocm|specinfer-intel) ]]; then 
-  SUBSTR="${image:10}"
-  docker tag flexflow-"$SUBSTR-${cuda_version}":latest ghcr.io/flexflow/specinfer-"$SUBSTR-${cuda_version}":latest
-else
-  docker tag "$image-${cuda_version}":latest ghcr.io/flexflow/"$image-${cuda_version}":latest
-fi
-=======
 docker tag "${image}-${FF_GPU_BACKEND}${cuda_version}":latest ghcr.io/flexflow/"${image}-${FF_GPU_BACKEND}${cuda_version}":latest
->>>>>>> 8b18d11a
 
 # Upload image
 docker push ghcr.io/flexflow/"${image}-${FF_GPU_BACKEND}${cuda_version}":latest
