--- conflicted
+++ resolved
@@ -277,16 +277,9 @@
   const char *name)
 {
   FFModel *handle = FFCObjectWrapper::unwrap(handle_);
-<<<<<<< HEAD
   const Tensor x = FFCObjectWrapper::unwrap_const(x_);
   const Tensor y = FFCObjectWrapper::unwrap_const(y_);
-  Tensor tensor = handle->add(x, y, name);
-=======
-  const Tensor *x = FFCObjectWrapper::unwrap_const(x_);
-  const Tensor *y = FFCObjectWrapper::unwrap_const(y_);
-  Tensor *tensor = new Tensor();
-  *tensor = handle->add(*x, *y, inplace_a, name);
->>>>>>> 4519e21a
+  Tensor tensor = handle->add(x, y, inplace_a, name);
   DEBUG_PRINT("[Add] new Tensor %p, x %p, y %p, name %s", 
     tensor, x, y, name);
   return FFCObjectWrapper::wrap(tensor);
@@ -301,16 +294,9 @@
   const char *name)
 {
   FFModel *handle = FFCObjectWrapper::unwrap(handle_);
-<<<<<<< HEAD
   const Tensor x = FFCObjectWrapper::unwrap_const(x_);
   const Tensor y = FFCObjectWrapper::unwrap_const(y_);
-  Tensor tensor = handle->subtract(x, y, name);
-=======
-  const Tensor *x = FFCObjectWrapper::unwrap_const(x_);
-  const Tensor *y = FFCObjectWrapper::unwrap_const(y_);
-  Tensor *tensor = new Tensor();
-  *tensor = handle->subtract(*x, *y, inplace_a, name);
->>>>>>> 4519e21a
+  Tensor tensor = handle->subtract(x, y, inplace_a, name);
   DEBUG_PRINT("[Subtract] new Tensor %p, x %p, y %p, name %s", 
     tensor, x, y, name);
   return FFCObjectWrapper::wrap(tensor);
@@ -325,16 +311,9 @@
   const char *name)
 {
   FFModel *handle = FFCObjectWrapper::unwrap(handle_);
-<<<<<<< HEAD
   const Tensor x = FFCObjectWrapper::unwrap_const(x_);
   const Tensor y = FFCObjectWrapper::unwrap_const(y_);
-  Tensor tensor = handle->multiply(x, y, name);
-=======
-  const Tensor *x = FFCObjectWrapper::unwrap_const(x_);
-  const Tensor *y = FFCObjectWrapper::unwrap_const(y_);
-  Tensor *tensor = new Tensor();
-  *tensor = handle->multiply(*x, *y, inplace_a, name);
->>>>>>> 4519e21a
+  Tensor tensor = handle->multiply(x, y, inplace_a, name);
   DEBUG_PRINT("[Multiply] new Tensor %p, x %p, y %p, name %s", 
     tensor, x, y, name);
   return FFCObjectWrapper::wrap(tensor);
@@ -349,16 +328,9 @@
   const char *name)
 {
   FFModel *handle = FFCObjectWrapper::unwrap(handle_);
-<<<<<<< HEAD
   const Tensor x = FFCObjectWrapper::unwrap_const(x_);
   const Tensor y = FFCObjectWrapper::unwrap_const(y_);
-  Tensor tensor = handle->divide(x, y, name);
-=======
-  const Tensor *x = FFCObjectWrapper::unwrap_const(x_);
-  const Tensor *y = FFCObjectWrapper::unwrap_const(y_);
-  Tensor *tensor = new Tensor();
-  *tensor = handle->divide(*x, *y, inplace_a, name);
->>>>>>> 4519e21a
+  Tensor tensor = handle->divide(x, y, inplace_a, name);
   DEBUG_PRINT("[Divide] new Tensor %p, x %p, y %p, name %s", 
     tensor, x, y, name);
   return FFCObjectWrapper::wrap(tensor);
